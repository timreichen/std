--- conflicted
+++ resolved
@@ -194,14 +194,6 @@
   #writer: WritableStreamDefaultWriter;
   #id: number;
   #startTime: number;
-<<<<<<< HEAD
-
-  #value: number;
-  #max: number;
-=======
-  #lastTime: number;
-  #lastValue: number;
->>>>>>> e10c71ad
   #barLength: number;
   #fillChar: string;
   #emptyChar: string;
@@ -248,14 +240,9 @@
       .catch(() => clearInterval(this.#id));
     this.#writer = stream.writable.getWriter();
     this.#startTime = performance.now();
-<<<<<<< HEAD
-=======
-    this.#lastTime = this.#startTime;
-    this.#lastValue = this.value;
 
     this.#id = setInterval(() => this.#print(), 1000);
     this.#print();
->>>>>>> e10c71ad
   }
 
   async #print(): Promise<void> {
@@ -278,19 +265,9 @@
       },
       progressBar: `${fillChars}${emptyChars}`,
       time: currentTime - this.#startTime,
-<<<<<<< HEAD
-      value: this.#value,
-      max: this.#max,
-    };
-=======
-      previousTime: this.#lastTime - this.#startTime,
       value: this.value,
-      previousValue: this.#lastValue,
       max: this.max,
     };
-    this.#lastTime = currentTime;
-    this.#lastValue = this.value;
->>>>>>> e10c71ad
     await this.#writer.write("\r\u001b[K" + this.#fmt(formatter))
       .catch(() => {});
   }
