// Copyright 2018-2025 the Deno authors. MIT license.
// This module is browser compatible.

/**
 * The properties provided to the fmt function upon every visual update.
 */
export interface ProgressBarFormatter {
  /**
   * A function that returns a formatted version of the duration.
   * `[mm:ss]`
   */
  styledTime: () => string;
  /**
   * A function that returns a formatted version of the data received.
   * `[0.40/97.66 KiB]`
   * @param fractions The number of decimal places the values should have.
   */
  styledData: (fractions?: number) => string;
  /**
   * The progress bar string.
   * Default Style: `[###-------]`
   */
  progressBar: string;
  /**
   * The duration of the progress bar.
   */
  time: number;
  /**
   * The duration passed to the last call.
   */
  previousTime: number;
  /**
   * The current value the progress bar is sitting at.
   */
  value: number;
  /**
   * The value passed to the last call.
   */
  previousValue: number;
  /**
   * The max value expected to receive.
   */
  max: number;
}

/**
 * The options that are provided to a {@link createProgressBar} or
 * {@link ProgressBarStream}.
 */
export interface ProgressBarOptions {
  /**
   * The offset size of the input if progress is resuming part way through.
   * @default {0}
   */
  value?: number;
  /**
   * The total size expected to receive.
   */
  max?: number;
  /**
   * The length that the progress bar should be, in characters.
   * @default {50}
   */
  barLength?: number;
  /**
   * The character to fill the progress bar up with as it makes progress.
   * @default {'#'}
   */
  fillChar?: string;
  /**
   * The character the progress bar starts out with.
   * @default {'-'}
   */
  emptyChar?: string;
  /**
   * Whether the progress bar should be removed after completion.
   * @default {false}
   */
  clear?: boolean;
  /**
   * A function that creates the style of the progress bar.
   * Default Style: `[mm:ss] [###-------] [0.24/97.6 KiB]`.
   */
  fmt?: (fmt: ProgressBarFormatter) => string;
  /**
   * Whether the writable should be kept open when progress bar stops.
   * @default {true}
   */
  keepOpen?: boolean;
}

type Unit = "KiB" | "MiB" | "GiB" | "TiB" | "PiB";

function getUnit(max: number): Unit {
  if (max < 2 ** 20) return "KiB";
  if (max < 2 ** 30) return "MiB";
  if (max < 2 ** 40) return "GiB";
  if (max < 2 ** 50) return "TiB";
  return "PiB";
}

const UNIT_RATE_MAP = new Map<Unit, number>([
  ["KiB", 2 ** 10],
  ["MiB", 2 ** 20],
  ["GiB", 2 ** 30],
  ["TiB", 2 ** 40],
  ["PiB", 2 ** 50],
]);

/**
 * `ProgressBar` is a customisable class that reports updates to a
 * {@link WritableStream} on a 1s interval. Progress is communicated by calling
 * the `ProgressBar.add(x: number)` method.
 *
 * @experimental **UNSTABLE**: New API, yet to be vetted.
 *
 * @example Basic Usage
 * ```ts ignore
 * import { delay } from "@std/async";
 * import { ProgressBar } from "@std/cli/unstable-progress-bar";
 *
 * const gen = async function* () {
 *   for (let i = 0; i < 100; ++i) {
 *     yield new Uint8Array(1000).fill(97);
 *     await delay(Math.random() * 200 | 0);
 *   }
 * }();
 * const writer = (await Deno.create("./_tmp/output.txt")).writable.getWriter();
 *
 * const bar = new ProgressBar(Deno.stdout.writable, { max: 100_000 });
 *
 * for await (const buffer of gen) {
 *   bar.add(buffer.length);
 *   await writer.write(buffer);
 * }
 *
 * await bar.end();
 * await writer.close();
 * ```
 *
 * @example Custom Formatting
 * ```ts ignore
 * import { delay } from "@std/async";
 * import { ProgressBar } from "@std/cli/unstable-progress-bar";
 *
 * const bar = new ProgressBar(Deno.stdout.writable, {
 *   max: 100,
 *   fmt(x) {
 *     return `${x.styledTime()}${x.progressBar}[${x.value}/${x.max} files]`;
 *   },
 * });
 *
 * for (const x of Array(100)) {
 *   bar.add(1);
 *   await delay(Math.random() * 500);
 * }
 *
 * bar.end();
 */
export class ProgressBar {
  #unit: Unit;
  #rate: number;
  #writer: WritableStreamDefaultWriter;
  #id: number;
  #startTime: number;
  #lastTime: number;
  #lastValue: number;

  #value: number;
  #max: number;
  #barLength: number;
  #fillChar: string;
  #emptyChar: string;
  #clear: boolean;
  #fmt: (fmt: ProgressBarFormatter) => string;
  #keepOpen: boolean;
  /**
   * Constructs a new instance.
   *
   * @param writable The {@link WritableStream} that will receive the progress bar reports.
   * @param options The options to configure various settings of the progress bar.
   */
  constructor(
    writable: WritableStream<Uint8Array>,
    options: ProgressBarOptions = {},
  ) {
    const {
      value = 0,
      max = 1,
      barLength = 50,
      fillChar = "#",
      emptyChar = "-",
      clear = false,
      fmt = (x) => `${x.styledTime()} ${x.progressBar} ${x.styledData()} `,
      keepOpen = true,
    } = options;
    this.#value = value;
    this.#max = max;
    this.#barLength = barLength;
    this.#fillChar = fillChar;
    this.#emptyChar = emptyChar;
    this.#clear = clear;
    this.#fmt = fmt;
    this.#keepOpen = keepOpen;

<<<<<<< HEAD
    if (this.#max < 2 ** 20) {
      this.#unit = "KiB";
      this.#rate = 2 ** 10;
    } else if (this.#max < 2 ** 30) {
      this.#unit = "MiB";
      this.#rate = 2 ** 20;
    } else if (this.#max < 2 ** 40) {
      this.#unit = "GiB";
      this.#rate = 2 ** 30;
    } else if (this.#max < 2 ** 50) {
      this.#unit = "TiB";
      this.#rate = 2 ** 40;
    } else {
      this.#unit = "PiB";
      this.#rate = 2 ** 50;
    }
=======
    this.#unit = getUnit(options.max);
    this.#rate = UNIT_RATE_MAP.get(this.#unit)!;
>>>>>>> 390845e7

    const stream = new TextEncoderStream();
    stream.readable
      .pipeTo(writable, { preventClose: this.#keepOpen })
      .catch(() => clearInterval(this.#id));
    this.#writer = stream.writable.getWriter();
    this.#id = setInterval(() => this.#print(), 1000);
    this.#startTime = performance.now();
    this.#lastTime = this.#startTime;
    this.#lastValue = this.#value;
  }

  async #print(): Promise<void> {
    const currentTime = performance.now();

    const size = this.#value / this.#max * this.#barLength | 0;
    const fillChars = this.#fillChar.repeat(size);
    const emptyChars = this.#emptyChar.repeat(this.#barLength - size);

    const formatter: ProgressBarFormatter = {
      styledTime() {
        const minutes = (this.time / 1000 / 60 | 0).toString().padStart(2, "0");
        const seconds = (this.time / 1000 % 60 | 0).toString().padStart(2, "0");
        return `[${minutes}:${seconds}]`;
      },
      styledData: (fractions = 2): string => {
        const currentValue = (this.#value / this.#rate).toFixed(fractions);
        const maxValue = (this.#max / this.#rate).toFixed(fractions);
        return `[${currentValue}/${maxValue} ${this.#unit}]`;
      },
      progressBar: `[${fillChars}${emptyChars}]`,
      time: currentTime - this.#startTime,
      previousTime: this.#lastTime - this.#startTime,
      value: this.#value,
      previousValue: this.#lastValue,
      max: this.#max,
    };
    this.#lastTime = currentTime;
    this.#lastValue = this.#value;
    await this.#writer.write("\r\u001b[K" + this.#fmt(formatter))
      .catch(() => {});
  }

  /**
   * Increments the progress by `x`.
   *
   * @example Usage
   * ```ts ignore
   * import { ProgressBar } from "@std/cli/unstable-progress-bar";
   *
   * const progressBar = new ProgressBar(Deno.stdout.writable, { max: 100 });
   * progressBar.add(10);
   * ```
   * @param x The amount of progress that has been made.
   */
  add(x: number): void {
    this.#value += x;
  }

  /**
   * Ends the progress bar and cleans up any lose ends.
   *
   * @example Usage
   * ```ts ignore
   * import { ProgressBar } from "@std/cli/unstable-progress-bar";
   *
   * const progressBar = new ProgressBar(Deno.stdout.writable, { max: 100 });
   * await progressBar.end()
   * ```
   */
  async end(): Promise<void> {
    clearInterval(this.#id);
    await this.#print()
      .then(() => this.#writer.write(this.#clear ? "\r\u001b[K" : "\n"))
      .then(() => this.#writer.close())
      .catch(() => {});
  }
}<|MERGE_RESOLUTION|>--- conflicted
+++ resolved
@@ -203,27 +203,8 @@
     this.#fmt = fmt;
     this.#keepOpen = keepOpen;
 
-<<<<<<< HEAD
-    if (this.#max < 2 ** 20) {
-      this.#unit = "KiB";
-      this.#rate = 2 ** 10;
-    } else if (this.#max < 2 ** 30) {
-      this.#unit = "MiB";
-      this.#rate = 2 ** 20;
-    } else if (this.#max < 2 ** 40) {
-      this.#unit = "GiB";
-      this.#rate = 2 ** 30;
-    } else if (this.#max < 2 ** 50) {
-      this.#unit = "TiB";
-      this.#rate = 2 ** 40;
-    } else {
-      this.#unit = "PiB";
-      this.#rate = 2 ** 50;
-    }
-=======
-    this.#unit = getUnit(options.max);
+    this.#unit = getUnit(max);
     this.#rate = UNIT_RATE_MAP.get(this.#unit)!;
->>>>>>> 390845e7
 
     const stream = new TextEncoderStream();
     stream.readable
