--- conflicted
+++ resolved
@@ -136,19 +136,9 @@
  * bar.end();
  */
 export class ProgressBar {
-<<<<<<< HEAD
   value: number;
   max: number;
 
-  #barLength: number;
-  #fillChar: string;
-  #emptyChar: string;
-  #clear: boolean;
-  #fmt: (fmt: ProgressBarFormatter) => string;
-  #keepOpen: boolean;
-
-=======
->>>>>>> 1b60a589
   #unit: string;
   #rate: number;
   #writer: WritableStreamDefaultWriter;
@@ -156,9 +146,6 @@
   #startTime: number;
   #lastTime: number;
   #lastValue: number;
-
-  #value: number;
-  #max: number;
   #barLength: number;
   #fillChar: string;
   #emptyChar: string;
@@ -175,18 +162,6 @@
     writable: WritableStream<Uint8Array>,
     options: ProgressBarOptions,
   ) {
-<<<<<<< HEAD
-    this.value = options.value ?? 0;
-    this.max = options.max;
-    this.#barLength = options.barLength ?? 50;
-    this.#fillChar = options.fillChar ?? "#";
-    this.#emptyChar = options.emptyChar ?? "-";
-    this.#clear = options.clear ?? false;
-    this.#fmt = options.fmt ?? function (x: ProgressBarFormatter) {
-      return x.styledTime() + x.progressBar + x.styledData();
-    };
-    this.#keepOpen = options.keepOpen ?? true;
-=======
     const {
       value = 0,
       barLength = 50,
@@ -196,15 +171,14 @@
       fmt = (x) => x.styledTime() + x.progressBar + x.styledData(),
       keepOpen = true,
     } = options;
-    this.#value = value;
-    this.#max = options.max;
+    this.value = options.value ?? 0;
+    this.max = options.max;
     this.#barLength = barLength;
     this.#fillChar = fillChar;
     this.#emptyChar = emptyChar;
     this.#clear = clear;
     this.#fmt = fmt;
     this.#keepOpen = keepOpen;
->>>>>>> 1b60a589
 
     if (options.max < 2 ** 20) {
       this.#unit = "KiB";
@@ -231,22 +205,12 @@
     this.#id = setInterval(() => this.#print(), 1000);
     this.#startTime = performance.now();
     this.#lastTime = this.#startTime;
-<<<<<<< HEAD
     this.#lastValue = this.value;
-=======
-    this.#lastValue = this.#value;
->>>>>>> 1b60a589
   }
 
   async #print(): Promise<void> {
     const currentTime = performance.now();
-<<<<<<< HEAD
-    const size = this.value /
-        this.max *
-        this.#barLength | 0;
-=======
-    const size = this.#value / this.#max * this.#barLength | 0;
->>>>>>> 1b60a589
+    const size = this.value / this.#max * this.#barLength | 0;
     const unit = this.#unit;
     const rate = this.#rate;
     const x: ProgressBarFormatter = {
@@ -276,38 +240,17 @@
         "] ",
       time: currentTime - this.#startTime,
       previousTime: this.#lastTime - this.#startTime,
-<<<<<<< HEAD
       value: this.value,
       previousValue: this.#lastValue,
       max: this.max,
     };
     this.#lastTime = currentTime;
     this.#lastValue = this.value;
-=======
-      value: this.#value,
-      previousValue: this.#lastValue,
-      max: this.#max,
-    };
-    this.#lastTime = currentTime;
-    this.#lastValue = this.#value;
->>>>>>> 1b60a589
     await this.#writer.write("\r\u001b[K" + this.#fmt(x))
       .catch(() => {});
   }
 
   /**
-<<<<<<< HEAD
-=======
-   * Increments the progress by `x`.
-   *
-   * @param x The amount of progress that has been made.
-   */
-  add(x: number): void {
-    this.#value += x;
-  }
-
-  /**
->>>>>>> 1b60a589
    * Ends the progress bar and cleans up any lose ends.
    */
   async end(): Promise<void> {
