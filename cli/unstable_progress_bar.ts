--- conflicted
+++ resolved
@@ -216,8 +216,9 @@
   set max(value: number) {
     if (this.#max === value) return;
     this.#max = value;
-    this.#unit = getUnit(this.#max);
-    this.#rate = UNIT_RATE_MAP.get(this.#unit)!;
+    const [unit, rate] = getUnitEntry(this.#max);
+    this.#unit = unit;
+    this.#rate = rate;
     this.#hasUpdate = true;
   }
   get max(): number {
@@ -264,32 +265,21 @@
     this.#fmt = fmt;
     this.#keepOpen = keepOpen;
 
-<<<<<<< HEAD
-=======
     const [unit, rate] = getUnitEntry(options.max);
 
     this.#unit = unit;
     this.#rate = rate;
 
->>>>>>> f6e5cd31
     const stream = new TextEncoderStream();
     this.#pipePromise = stream.readable
       .pipeTo(writable, { preventClose: this.#keepOpen })
       .catch(() => clearInterval(this.#id));
     this.#writer = stream.writable.getWriter();
-<<<<<<< HEAD
-
-=======
->>>>>>> f6e5cd31
     this.#startTime = performance.now();
     this.#lastTime = this.#startTime;
     this.#lastValue = this.value;
 
-<<<<<<< HEAD
     this.#id = setInterval(() => this.#print(), 100);
-=======
-    this.#id = setInterval(() => this.#print(), 1000);
->>>>>>> f6e5cd31
     this.#print();
   }
 
@@ -341,12 +331,6 @@
    */
   async stop(): Promise<void> {
     clearInterval(this.#id);
-<<<<<<< HEAD
-    await this.#writer.write(this.#clear ? "\r\u001b[K" : "\n")
-      .then(() => this.#writer.close())
-      .then(() => this.#pipePromise)
-      .catch(() => {});
-=======
     try {
       if (this.#clear) {
         await this.#writer.write("\r\u001b[K");
@@ -359,6 +343,5 @@
     } catch {
       // ignore
     }
->>>>>>> f6e5cd31
   }
 }