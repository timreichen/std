--- conflicted
+++ resolved
@@ -17,13 +17,8 @@
   const { readable, writable } = new TransformStream();
   const bar = new ProgressBar(writable, { max: 10 * 1000 });
 
-<<<<<<< HEAD
   for await (const a of getData(10, 1000)) bar.value += a.length;
-  bar.end().then(() => writable.close());
-=======
-  for await (const a of getData(10, 1000)) bar.add(a.length);
   bar.stop().then(() => writable.close());
->>>>>>> 49512f71
 
   for await (const buffer of readable) {
     if (buffer.length == 1) {
@@ -71,13 +66,8 @@
   const { readable, writable } = new TransformStream();
   const bar = new ProgressBar(writable, { max: 10 * 1000 });
 
-<<<<<<< HEAD
   for await (const a of getData(10, 1000)) bar.value += a.length;
-  bar.end();
-=======
-  for await (const a of getData(10, 1000)) bar.add(a.length);
   bar.stop();
->>>>>>> 49512f71
 
   await readable.cancel();
 });
@@ -89,13 +79,8 @@
     clear: true,
   });
 
-<<<<<<< HEAD
   for await (const a of getData(10, 1000)) bar.value += a.length;
-  bar.end()
-=======
-  for await (const a of getData(10, 1000)) bar.add(a.length);
   bar.stop()
->>>>>>> 49512f71
     .then(() => writable.close());
 
   for await (const buffer of readable) {
@@ -119,13 +104,8 @@
     },
   });
 
-<<<<<<< HEAD
   for await (const a of getData(10, 1000)) bar.value += a.length;
-  bar.end();
-=======
-  for await (const a of getData(10, 1000)) bar.add(a.length);
   bar.stop();
->>>>>>> 49512f71
 
   await new Response(readable).bytes();
 });
