// Copyright 2018-2024 the Deno authors. All rights reserved. MIT license.
// This module is browser compatible.

/**
 * Format milliseconds to time duration.
 *
 * ```ts
 * import { format } from "@std/fmt/duration";
 * import { assertEquals } from "@std/assert";
 *
 * assertEquals(format(99674, { style: "digital" }), "00:00:01:39:674:000:000");
 *
 * assertEquals(format(99674), "0d 0h 1m 39s 674ms 0µs 0ns");
 *
 * assertEquals(format(99674, { ignoreZero: true }), "1m 39s 674ms");
 *
 * assertEquals(format(99674, { style: "full", ignoreZero: true }), "1 minute, 39 seconds, 674 milliseconds");
 * ```
 * @module
 */

function addZero(num: number, digits: number) {
  return String(num).padStart(digits, "0");
}

type DurationPartUnit =
  | "days"
  | "hours"
  | "minutes"
  | "seconds"
  | "milliseconds"
  | "microseconds"
  | "nanoseconds";

interface DurationPart {
  unit: DurationPartUnit;
  value: number;
}

<<<<<<< HEAD
const NARROW_UNIT_NAME_MAP = new Map<DurationPartUnit, string>([
  ["days", "d"],
  ["hours", "h"],
  ["minutes", "m"],
  ["seconds", "s"],
  ["milliseconds", "ms"],
  ["microseconds", "µs"],
  ["nanoseconds", "ns"],
]);
=======
const keyList: Record<keyof DurationObject, string> = {
  d: "day",
  h: "hour",
  m: "minute",
  s: "second",
  ms: "millisecond",
  us: "microsecond",
  ns: "nanosecond",
};
>>>>>>> c40f593e

/** Get key with pluralization */
function getPluralizedKey(type: keyof DurationObject, value: number) {
  return value === 1 ? keyList[type] : `${keyList[type]}s`;
}

/** Parse milliseconds into a duration. */
function millisecondsToDurationParts(
  ms: number,
): DurationPart[] {
  // Duration cannot be negative
  const millis = Math.abs(ms);
  const millisFraction = millis.toFixed(7).slice(-7, -1);
  return [
    { unit: "days", value: Math.trunc(millis / 86400000) },
    { unit: "hours", value: Math.trunc(millis / 3600000) % 24 },
    { unit: "minutes", value: Math.trunc(millis / 60000) % 60 },
    { unit: "seconds", value: Math.trunc(millis / 1000) % 60 },
    { unit: "milliseconds", value: Math.trunc(millis) % 1000 },
    { unit: "microseconds", value: +millisFraction.slice(0, 3) },
    { unit: "nanoseconds", value: +millisFraction.slice(3, 6) },
  ];
}

/** Options for {@linkcode format}. */
export interface FormatOptions {
  /**
   * The style for formatting the duration.
   *
   * "narrow" for "0d 0h 0m 0s 0ms..."
   * "digital" for "00:00:00:00:000..."
   * "full" for "0 days, 0 hours, 0 minutes,..."
   *
   * @default {"narrow"}
   */
  style?: "narrow" | "digital" | "full";
  /**
   * Whether to ignore zero values.
   * With style="narrow" | "full", all zero values are ignored.
   * With style="digital", only values in the ends are ignored.
   *
   * @default {false}
   */
  ignoreZero?: boolean;
}

/**
 * Format milliseconds to time duration.
 *
 * @example Usage
 * ```ts
 * import { format } from "@std/fmt/duration";
 * import { assertEquals } from "@std/assert";
 *
 * assertEquals(format(99674, { style: "digital" }), "00:00:01:39:674:000:000");
 *
 * assertEquals(format(99674), "0d 0h 1m 39s 674ms 0µs 0ns");
 *
 * assertEquals(format(99674, { ignoreZero: true }), "1m 39s 674ms");
 *
 * assertEquals(format(99674, { style: "full", ignoreZero: true }), "1 minute, 39 seconds, 674 milliseconds");
 * ```
 *
 * @param ms The milliseconds value to format
 * @param options The options for formatting
 * @returns The formatted string
 */
export function format(
  ms: number,
  options?: FormatOptions,
): string {
  const {
    style = "narrow",
    ignoreZero = false,
  } = options ?? {};

  const parts = millisecondsToDurationParts(ms);

  switch (style) {
    case "narrow": {
      let arr = parts;
      if (ignoreZero) arr = arr.filter((x) => x.value);
      return arr
        .map((x) => `${x.value}${NARROW_UNIT_NAME_MAP.get(x.unit)}`)
        .join(" ");
    }
    case "full": {
<<<<<<< HEAD
      let arr = parts;
      if (ignoreZero) arr = arr.filter((x) => x.value);
      return arr
        .map((x) => `${x.value} ${x.unit}`)
        .join(", ");
=======
      if (ignoreZero) {
        return `${
          durationArr.filter((x) => x.value).map((x) =>
            `${x.value} ${getPluralizedKey(x.type, x.value)}`
          ).join(", ")
        }`;
      }
      return `${
        durationArr.map((x) =>
          `${x.value} ${getPluralizedKey(x.type, x.value)}`
        ).join(", ")
      }`;
>>>>>>> c40f593e
    }
    case "digital": {
      const arr = parts.map((x) =>
        ["milliseconds", "microseconds", "nanoseconds"].includes(x.unit)
          ? addZero(x.value, 3)
          : addZero(x.value, 2)
      );
      if (ignoreZero) {
        let cont = true;
        while (cont) {
          if (!Number(arr[arr.length - 1])) arr.pop();
          else cont = false;
        }
      }
      return arr.join(":");
    }
    default: {
      throw new TypeError(`style must be "narrow", "full", or "digital"!`);
    }
  }
}<|MERGE_RESOLUTION|>--- conflicted
+++ resolved
@@ -37,7 +37,6 @@
   value: number;
 }
 
-<<<<<<< HEAD
 const NARROW_UNIT_NAME_MAP = new Map<DurationPartUnit, string>([
   ["days", "d"],
   ["hours", "h"],
@@ -47,21 +46,22 @@
   ["microseconds", "µs"],
   ["nanoseconds", "ns"],
 ]);
-=======
-const keyList: Record<keyof DurationObject, string> = {
-  d: "day",
-  h: "hour",
-  m: "minute",
-  s: "second",
-  ms: "millisecond",
-  us: "microsecond",
-  ns: "nanosecond",
-};
->>>>>>> c40f593e
+
+const FULL_UNIT_NAME_MAP = new Map<DurationPartUnit, string>([
+  ["days", "day"],
+  ["hours", "hour"],
+  ["minutes", "minute"],
+  ["seconds", "second"],
+  ["milliseconds", "millisecond"],
+  ["microseconds", "microsecond"],
+  ["nanoseconds", "nanosecond"],
+]);
 
 /** Get key with pluralization */
-function getPluralizedKey(type: keyof DurationObject, value: number) {
-  return value === 1 ? keyList[type] : `${keyList[type]}s`;
+function getPluralizedKey(unit: DurationPartUnit, value: number) {
+  return value === 1
+    ? FULL_UNIT_NAME_MAP.get(unit)
+    : `${FULL_UNIT_NAME_MAP.get(unit)}s`;
 }
 
 /** Parse milliseconds into a duration. */
@@ -145,26 +145,11 @@
         .join(" ");
     }
     case "full": {
-<<<<<<< HEAD
       let arr = parts;
       if (ignoreZero) arr = arr.filter((x) => x.value);
       return arr
-        .map((x) => `${x.value} ${x.unit}`)
+        .map((x) => `${x.value} ${getPluralizedKey(x.unit, x.value)}`)
         .join(", ");
-=======
-      if (ignoreZero) {
-        return `${
-          durationArr.filter((x) => x.value).map((x) =>
-            `${x.value} ${getPluralizedKey(x.type, x.value)}`
-          ).join(", ")
-        }`;
-      }
-      return `${
-        durationArr.map((x) =>
-          `${x.value} ${getPluralizedKey(x.type, x.value)}`
-        ).join(", ")
-      }`;
->>>>>>> c40f593e
     }
     case "digital": {
       const arr = parts.map((x) =>
