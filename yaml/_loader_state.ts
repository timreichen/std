// Ported from js-yaml v3.13.1:
// https://github.com/nodeca/js-yaml/commit/665aadda42349dcae869f12040d9b10ef18d12da
// Copyright 2011-2015 by Vitaly Puzrin. All rights reserved. MIT license.
// Copyright 2018-2025 the Deno authors. MIT license.

import {
  AMPERSAND,
  ASTERISK,
  BACKSLASH,
  CARRIAGE_RETURN,
  COLON,
  COMMA,
  COMMERCIAL_AT,
  DOT,
  DOUBLE_QUOTE,
  EXCLAMATION,
  GRAVE_ACCENT,
  GREATER_THAN,
  isEOL,
  isFlowIndicator,
  isWhiteSpace,
  isWhiteSpaceOrEOL,
  LEFT_CURLY_BRACKET,
  LEFT_SQUARE_BRACKET,
  LINE_FEED,
  MINUS,
  PERCENT,
  PLUS,
  QUESTION,
  RIGHT_CURLY_BRACKET,
  RIGHT_SQUARE_BRACKET,
  SHARP,
  SINGLE_QUOTE,
  SMALLER_THAN,
  SPACE,
  VERTICAL_LINE,
} from "./_chars.ts";

import { DEFAULT_SCHEMA, type Schema, type TypeMap } from "./_schema.ts";
import type { KindType, Type } from "./_type.ts";
import { isObject, isPlainObject } from "./_utils.ts";

const CONTEXT_FLOW_IN = 1;
const CONTEXT_FLOW_OUT = 2;
const CONTEXT_BLOCK_IN = 3;
const CONTEXT_BLOCK_OUT = 4;

const CHOMPING_CLIP = 1;
const CHOMPING_STRIP = 2;
const CHOMPING_KEEP = 3;

const PATTERN_NON_PRINTABLE =
  // deno-lint-ignore no-control-regex
  /[\x00-\x08\x0B\x0C\x0E-\x1F\x7F-\x84\x86-\x9F\uFFFE\uFFFF]|[\uD800-\uDBFF](?![\uDC00-\uDFFF])|(?:[^\uD800-\uDBFF]|^)[\uDC00-\uDFFF]/;
const PATTERN_NON_ASCII_LINE_BREAKS = /[\x85\u2028\u2029]/;
const PATTERN_FLOW_INDICATORS = /[,\[\]\{\}]/;
const PATTERN_TAG_HANDLE = /^(?:!|!!|![a-z\-]+!)$/i;
const PATTERN_TAG_URI =
  /^(?:!|[^,\[\]\{\}])(?:%[0-9a-f]{2}|[0-9a-z\-#;\/\?:@&=\+\$,_\.!~\*'\(\)\[\]])*$/i;

export interface LoaderStateOptions {
  /** specifies a schema to use. */
  schema?: Schema;
  /** compatibility with JSON.parse behaviour. */
  allowDuplicateKeys?: boolean;
  /** function to call on warning messages. */
  onWarning?(error: Error): void;
}

const ESCAPED_HEX_LENGTHS = new Map<number, number>([
  [0x78, 2], // x
  [0x75, 4], // u
  [0x55, 8], // U
]);

const SIMPLE_ESCAPE_SEQUENCES = new Map<number, string>([
  [0x30, "\x00"], // 0
  [0x61, "\x07"], // a
  [0x62, "\x08"], // b
  [0x74, "\x09"], // t
  [0x09, "\x09"], // Tab
  [0x6e, "\x0A"], // n
  [0x76, "\x0B"], // v
  [0x66, "\x0C"], // f
  [0x72, "\x0D"], // r
  [0x65, "\x1B"], // e
  [0x20, " "], // Space
  [0x22, '"'], // "
  [0x2f, "/"], // /
  [0x5c, "\\"], // \
  [0x4e, "\x85"], // N
  [0x5f, "\xA0"], // _
  [0x4c, "\u2028"], // L
  [0x50, "\u2029"], // P
]);

/**
 * Converts a hexadecimal character code to its decimal value.
 */
function hexCharCodeToNumber(charCode: number) {
  // Check if the character code is in the range for '0' to '9'
  if (0x30 <= charCode && charCode <= 0x39) return charCode - 0x30; // Convert '0'-'9' to 0-9

  // Normalize the character code to lowercase if it's a letter
  const lc = charCode | 0x20;

  // Check if the character code is in the range for 'a' to 'f'
  if (0x61 <= lc && lc <= 0x66) return lc - 0x61 + 10; // Convert 'a'-'f' to 10-15

  return -1;
}

/**
 * Converts a decimal character code to its decimal value.
 */
function decimalCharCodeToNumber(charCode: number): number {
  // Check if the character code is in the range for '0' to '9'
  if (0x30 <= charCode && charCode <= 0x39) return charCode - 0x30; // Convert '0'-'9' to 0-9
  return -1;
}

/**
 * Converts a Unicode code point to a string.
 */
function codepointToChar(codepoint: number): string {
  // Check if the code point is within the Basic Multilingual Plane (BMP)
  if (codepoint <= 0xffff) return String.fromCharCode(codepoint); // Convert BMP code point to character

  // Encode UTF-16 surrogate pair for code points beyond BMP
  // Reference: https://en.wikipedia.org/wiki/UTF-16#Code_points_U.2B010000_to_U.2B10FFFF
  return String.fromCharCode(
    ((codepoint - 0x010000) >> 10) + 0xd800, // High surrogate
    ((codepoint - 0x010000) & 0x03ff) + 0xdc00, // Low surrogate
  );
}

const INDENT = 4;
const MAX_LENGTH = 75;
const DELIMITERS = "\x00\r\n\x85\u2028\u2029";

function getSnippet(buffer: string, position: number): string | null {
  if (!buffer) return null;
  let start = position;
  let end = position;
  let head = "";
  let tail = "";

  while (start > 0 && !DELIMITERS.includes(buffer.charAt(start - 1))) {
    start--;
    if (position - start > MAX_LENGTH / 2 - 1) {
      head = " ... ";
      start += 5;
      break;
    }
  }

  while (end < buffer.length && !DELIMITERS.includes(buffer.charAt(end))) {
    end++;
    if (end - position > MAX_LENGTH / 2 - 1) {
      tail = " ... ";
      end -= 5;
      break;
    }
  }

  const snippet = buffer.slice(start, end);
  const indent = " ".repeat(INDENT);
  const caretIndent = " ".repeat(INDENT + position - start + head.length);
  return `${indent + head + snippet + tail}\n${caretIndent}^`;
}

function markToString(
  buffer: string,
  position: number,
  line: number,
  column: number,
): string {
  let where = `at line ${line + 1}, column ${column + 1}`;
  const snippet = getSnippet(buffer, position);
  if (snippet) where += `:\n${snippet}`;
  return where;
}

function getIndentStatus(lineIndent: number, parentIndent: number) {
  if (lineIndent > parentIndent) return 1;
  if (lineIndent < parentIndent) return -1;
  return 0;
}

export class LoaderState {
  input: string;
  length: number;
  lineIndent = 0;
  lineStart = 0;
  position = 0;
  line = 0;
  onWarning: ((error: Error) => void) | undefined;
  allowDuplicateKeys: boolean;
  implicitTypes: Type<"scalar">[];
  typeMap: TypeMap;

  checkLineBreaks = false;
  tagMap = new Map();
  anchorMap = new Map();
  tag: string | null = null;
<<<<<<< HEAD
  anchor: string | null | undefined;
  kind: string | null | undefined;
=======
  anchor: string | null = null;
  kind: string | null = null;
>>>>>>> c9ba8262
  result: unknown[] | Record<string, unknown> | string | null = "";

  constructor(
    input: string,
    {
      schema = DEFAULT_SCHEMA,
      onWarning,
      allowDuplicateKeys = false,
    }: LoaderStateOptions,
  ) {
    this.input = input;
    this.onWarning = onWarning;
    this.allowDuplicateKeys = allowDuplicateKeys;
    this.implicitTypes = schema.implicitTypes;
    this.typeMap = schema.typeMap;
    this.length = input.length;

    this.readIndent();
  }

  skipWhitespaces() {
    let ch = this.peek();
    while (isWhiteSpace(ch)) {
      ch = this.next();
    }
  }

  skipComment() {
    let ch = this.peek();
    if (ch !== SHARP) return;
    ch = this.next();
    while (ch !== 0 && !isEOL(ch)) {
      ch = this.next();
    }
  }

  readIndent() {
    let char = this.peek();
    while (char === SPACE) {
      this.lineIndent += 1;
      char = this.next();
    }
  }

  peek(offset = 0) {
    return this.input.charCodeAt(this.position + offset);
  }
  next() {
    this.position += 1;
    return this.peek();
  }

  #createError(message: string): SyntaxError {
    const mark = markToString(
      this.input,
      this.position,
      this.line,
      this.position - this.lineStart,
    );
    return new SyntaxError(`${message} ${mark}`);
  }

  dispatchWarning(message: string) {
    const error = this.#createError(message);
    this.onWarning?.(error);
  }

  yamlDirectiveHandler(args: string[]): string | null {
    if (args.length !== 1) {
      throw this.#createError(
        "Cannot handle YAML directive: YAML directive accepts exactly one argument",
      );
    }

    const match = /^([0-9]+)\.([0-9]+)$/.exec(args[0]!);
    if (match === null) {
      throw this.#createError(
        "Cannot handle YAML directive: ill-formed argument",
      );
    }

    const major = parseInt(match[1]!, 10);
    const minor = parseInt(match[2]!, 10);
    if (major !== 1) {
      throw this.#createError(
        "Cannot handle YAML directive: unacceptable YAML version",
      );
    }
    this.checkLineBreaks = minor < 2;
    if (minor !== 1 && minor !== 2) {
      this.dispatchWarning(
        "Cannot handle YAML directive: unsupported YAML version",
      );
    }
    return args[0] ?? null;
  }
  tagDirectiveHandler(args: string[]) {
    if (args.length !== 2) {
      throw this.#createError(
        `Cannot handle tag directive: directive accepts exactly two arguments, received ${args.length}`,
      );
    }

    const handle = args[0]!;
    const prefix = args[1]!;

    if (!PATTERN_TAG_HANDLE.test(handle)) {
      throw this.#createError(
        `Cannot handle tag directive: ill-formed handle (first argument) in "${handle}"`,
      );
    }

    if (this.tagMap.has(handle)) {
      throw this.#createError(
        `Cannot handle tag directive: previously declared suffix for "${handle}" tag handle`,
      );
    }

    if (!PATTERN_TAG_URI.test(prefix)) {
      throw this.#createError(
        "Cannot handle tag directive: ill-formed tag prefix (second argument) of the TAG directive",
      );
    }

    this.tagMap.set(handle, prefix);
  }
  captureSegment(start: number, end: number, checkJson: boolean) {
    if (start < end) {
      const result = this.input.slice(start, end);

      if (checkJson) {
        for (
          let position = 0;
          position < result.length;
          position++
        ) {
          const character = result.charCodeAt(position);
          if (
            !(character === 0x09 ||
              (0x20 <= character && character <= 0x10ffff))
          ) {
            throw this.#createError(
              `Expected valid JSON character: received "${character}"`,
            );
          }
        }
      } else if (PATTERN_NON_PRINTABLE.test(result)) {
        throw this.#createError("Stream contains non-printable characters");
      }

      this.result += result;
    }
  }
  readBlockSequence(nodeIndent: number): boolean {
    let detected = false;

    const tag = this.tag;
    const anchor = this.anchor;
    const result: unknown[] = [];

    if (this.anchor !== null && typeof this.anchor !== "undefined") {
      this.anchorMap.set(this.anchor, result);
    }

    let ch = this.peek();

    while (ch !== 0) {
      if (ch !== MINUS) {
        break;
      }

      const following = this.peek(1);

      if (!isWhiteSpaceOrEOL(following)) {
        break;
      }

      detected = true;
      this.position++;

      if (this.skipSeparationSpace(true, -1)) {
        if (this.lineIndent <= nodeIndent) {
          result.push(null);
          ch = this.peek();
          continue;
        }
      }

      const line = this.line;
      this.composeNode({
        parentIndent: nodeIndent,
        nodeContext: CONTEXT_BLOCK_IN,
        allowToSeek: false,
        allowCompact: true,
      });
      result.push(this.result);
      this.skipSeparationSpace(true, -1);

      ch = this.peek();

      if ((this.line === line || this.lineIndent > nodeIndent) && ch !== 0) {
        throw this.#createError(
          "Cannot read block sequence: bad indentation of a sequence entry",
        );
      } else if (this.lineIndent < nodeIndent) {
        break;
      }
    }

    if (detected) {
      this.tag = tag;
      this.anchor = anchor;
      this.kind = "sequence";
      this.result = result;
      return true;
    }
    return false;
  }
  mergeMappings(
    destination: Record<string, unknown>,
    source: Record<string, unknown>,
    overridableKeys: Set<string>,
  ) {
    if (!isObject(source)) {
      throw this.#createError(
        "Cannot merge mappings: the provided source object is unacceptable",
      );
    }

    for (const [key, value] of Object.entries(source)) {
      if (Object.hasOwn(destination, key)) continue;
      Object.defineProperty(destination, key, {
        value,
        writable: true,
        enumerable: true,
        configurable: true,
      });
      overridableKeys.add(key);
    }
  }
  storeMappingPair(
    result: Record<string, unknown>,
    overridableKeys: Set<string>,
    keyTag: string | null,
    keyNode: Record<PropertyKey, unknown> | unknown[] | string | null,
    valueNode: unknown,
    startLine?: number,
    startPos?: number,
  ): Record<string, unknown> {
    // The output is a plain object here, so keys can only be strings.
    // We need to convert keyNode to a string, but doing so can hang the process
    // (deeply nested arrays that explode exponentially using aliases).
    if (Array.isArray(keyNode)) {
      keyNode = Array.prototype.slice.call(keyNode);

      for (let index = 0; index < keyNode.length; index++) {
        if (Array.isArray(keyNode[index])) {
          throw this.#createError(
            "Cannot store mapping pair: nested arrays are not supported inside keys",
          );
        }

        if (typeof keyNode === "object" && isPlainObject(keyNode[index])) {
          keyNode[index] = "[object Object]";
        }
      }
    }

    // Avoid code execution in load() via toString property
    // (still use its own toString for arrays, timestamps,
    // and whatever user schema extensions happen to have @@toStringTag)
    if (typeof keyNode === "object" && isPlainObject(keyNode)) {
      keyNode = "[object Object]";
    }

    keyNode = String(keyNode);

    if (keyTag === "tag:yaml.org,2002:merge") {
      if (Array.isArray(valueNode)) {
        for (
          let index = 0;
          index < valueNode.length;
          index++
        ) {
          this.mergeMappings(result, valueNode[index], overridableKeys);
        }
      } else {
        this.mergeMappings(
          result,
          valueNode as Record<string, unknown>,
          overridableKeys,
        );
      }
    } else {
      if (
        !this.allowDuplicateKeys &&
        !overridableKeys.has(keyNode) &&
        Object.hasOwn(result, keyNode)
      ) {
        this.line = startLine || this.line;
        this.position = startPos || this.position;
        throw this.#createError("Cannot store mapping pair: duplicated key");
      }
      Object.defineProperty(result, keyNode, {
        value: valueNode,
        writable: true,
        enumerable: true,
        configurable: true,
      });
      overridableKeys.delete(keyNode);
    }

    return result;
  }
  readLineBreak() {
    const ch = this.peek();

    if (ch === LINE_FEED) {
      this.position++;
    } else if (ch === CARRIAGE_RETURN) {
      this.position++;
      if (this.peek() === LINE_FEED) {
        this.position++;
      }
    } else {
      throw this.#createError("Cannot read line: line break not found");
    }

    this.line += 1;
    this.lineStart = this.position;
  }
  skipSeparationSpace(allowComments: boolean, checkIndent: number): number {
    let lineBreaks = 0;
    let ch = this.peek();

    while (ch !== 0) {
      this.skipWhitespaces();
      ch = this.peek();

      if (allowComments) {
        this.skipComment();
        ch = this.peek();
      }

      if (isEOL(ch)) {
        this.readLineBreak();

        ch = this.peek();
        lineBreaks++;
        this.lineIndent = 0;

        this.readIndent();
        ch = this.peek();
      } else {
        break;
      }
    }

    if (
      checkIndent !== -1 &&
      lineBreaks !== 0 &&
      this.lineIndent < checkIndent
    ) {
      this.dispatchWarning("deficient indentation");
    }

    return lineBreaks;
  }
  testDocumentSeparator(): boolean {
    let ch = this.peek();

    // Condition this.position === this.lineStart is tested
    // in parent on each call, for efficiency. No needs to test here again.
    if (
      (ch === MINUS || ch === DOT) &&
      ch === this.peek(1) &&
      ch === this.peek(2)
    ) {
      ch = this.peek(3);

      if (ch === 0 || isWhiteSpaceOrEOL(ch)) {
        return true;
      }
    }

    return false;
  }
  writeFoldedLines(count: number) {
    if (count === 1) {
      this.result += " ";
    } else if (count > 1) {
      this.result += "\n".repeat(count - 1);
    }
  }
  readPlainScalar(nodeIndent: number, withinFlowCollection: boolean): boolean {
    const kind = this.kind;
    const result = this.result;
    let ch = this.peek();

    if (
      isWhiteSpaceOrEOL(ch) ||
      isFlowIndicator(ch) ||
      ch === SHARP ||
      ch === AMPERSAND ||
      ch === ASTERISK ||
      ch === EXCLAMATION ||
      ch === VERTICAL_LINE ||
      ch === GREATER_THAN ||
      ch === SINGLE_QUOTE ||
      ch === DOUBLE_QUOTE ||
      ch === PERCENT ||
      ch === COMMERCIAL_AT ||
      ch === GRAVE_ACCENT
    ) {
      return false;
    }

    let following: number;
    if (ch === QUESTION || ch === MINUS) {
      following = this.peek(1);

      if (
        isWhiteSpaceOrEOL(following) ||
        (withinFlowCollection && isFlowIndicator(following))
      ) {
        return false;
      }
    }

    this.kind = "scalar";
    this.result = "";
    let captureEnd = this.position;
    let captureStart = this.position;
    let hasPendingContent = false;
    let line = 0;
    while (ch !== 0) {
      if (ch === COLON) {
        following = this.peek(1);

        if (
          isWhiteSpaceOrEOL(following) ||
          (withinFlowCollection && isFlowIndicator(following))
        ) {
          break;
        }
      } else if (ch === SHARP) {
        const preceding = this.peek(-1);

        if (isWhiteSpaceOrEOL(preceding)) {
          break;
        }
      } else if (
        (this.position === this.lineStart && this.testDocumentSeparator()) ||
        (withinFlowCollection && isFlowIndicator(ch))
      ) {
        break;
      } else if (isEOL(ch)) {
        line = this.line;
        const lineStart = this.lineStart;
        const lineIndent = this.lineIndent;
        this.skipSeparationSpace(false, -1);

        if (this.lineIndent >= nodeIndent) {
          hasPendingContent = true;
          ch = this.peek();
          continue;
        } else {
          this.position = captureEnd;
          this.line = line;
          this.lineStart = lineStart;
          this.lineIndent = lineIndent;
          break;
        }
      }

      if (hasPendingContent) {
        this.captureSegment(captureStart, captureEnd, false);
        this.writeFoldedLines(this.line - line);
        captureStart = captureEnd = this.position;
        hasPendingContent = false;
      }

      if (!isWhiteSpace(ch)) {
        captureEnd = this.position + 1;
      }

      ch = this.next();
    }

    this.captureSegment(captureStart, captureEnd, false);

    if (this.result) {
      return true;
    }

    this.kind = kind;
    this.result = result;
    return false;
  }
  readSingleQuotedScalar(nodeIndent: number): boolean {
    let ch = this.peek();

    if (ch !== SINGLE_QUOTE) {
      return false;
    }

    this.kind = "scalar";
    this.result = "";
    this.position++;
    let captureStart = this.position;
    let captureEnd = this.position;

    ch = this.peek();
    while (ch !== 0) {
      if (ch === SINGLE_QUOTE) {
        this.captureSegment(captureStart, this.position, true);
        ch = this.next();

        if (ch === SINGLE_QUOTE) {
          captureStart = this.position;
          this.position++;
          captureEnd = this.position;
        } else {
          return true;
        }
      } else if (isEOL(ch)) {
        this.captureSegment(captureStart, captureEnd, true);
        this.writeFoldedLines(this.skipSeparationSpace(false, nodeIndent));
        captureStart = captureEnd = this.position;
      } else if (
        this.position === this.lineStart &&
        this.testDocumentSeparator()
      ) {
        throw this.#createError(
          "Unexpected end of the document within a single quoted scalar",
        );
      } else {
        this.position++;
        captureEnd = this.position;
      }
      ch = this.peek();
    }

    throw this.#createError(
      "Unexpected end of the stream within a single quoted scalar",
    );
  }
  readDoubleQuotedScalar(nodeIndent: number): boolean {
    let ch = this.peek();

    if (ch !== DOUBLE_QUOTE) {
      return false;
    }

    this.kind = "scalar";
    this.result = "";
    this.position++;
    let captureEnd = this.position;
    let captureStart = this.position;
    let tmp: number;
    ch = this.peek();
    while (ch !== 0) {
      if (ch === DOUBLE_QUOTE) {
        this.captureSegment(captureStart, this.position, true);
        this.position++;
        return true;
      }
      if (ch === BACKSLASH) {
        this.captureSegment(captureStart, this.position, true);
        ch = this.next();

        if (isEOL(ch)) {
          this.skipSeparationSpace(false, nodeIndent);
        } else if (ch < 256 && SIMPLE_ESCAPE_SEQUENCES.has(ch)) {
          this.result += SIMPLE_ESCAPE_SEQUENCES.get(ch);
          this.position++;
        } else if ((tmp = ESCAPED_HEX_LENGTHS.get(ch) ?? 0) > 0) {
          let hexLength = tmp;
          let hexResult = 0;

          for (; hexLength > 0; hexLength--) {
            ch = this.next();

            if ((tmp = hexCharCodeToNumber(ch)) >= 0) {
              hexResult = (hexResult << 4) + tmp;
            } else {
              throw this.#createError(
                "Cannot read double quoted scalar: expected hexadecimal character",
              );
            }
          }

          this.result += codepointToChar(hexResult);

          this.position++;
        } else {
          throw this.#createError(
            "Cannot read double quoted scalar: unknown escape sequence",
          );
        }

        captureStart = captureEnd = this.position;
      } else if (isEOL(ch)) {
        this.captureSegment(captureStart, captureEnd, true);
        this.writeFoldedLines(this.skipSeparationSpace(false, nodeIndent));
        captureStart = captureEnd = this.position;
      } else if (
        this.position === this.lineStart &&
        this.testDocumentSeparator()
      ) {
        throw this.#createError(
          "Unexpected end of the document within a double quoted scalar",
        );
      } else {
        this.position++;
        captureEnd = this.position;
      }
      ch = this.peek();
    }

    throw this.#createError(
      "Unexpected end of the stream within a double quoted scalar",
    );
  }
  readFlowCollection(nodeIndent: number): boolean {
    let ch = this.peek();
    let terminator: number;
    let isMapping = true;
    let result = {};
    if (ch === LEFT_SQUARE_BRACKET) {
      terminator = RIGHT_SQUARE_BRACKET;
      isMapping = false;
      result = [];
    } else if (ch === LEFT_CURLY_BRACKET) {
      terminator = RIGHT_CURLY_BRACKET;
    } else {
      return false;
    }

    if (this.anchor !== null && typeof this.anchor !== "undefined") {
      this.anchorMap.set(this.anchor, result);
    }

    ch = this.next();

    const tag = this.tag;
    const anchor = this.anchor;
    let readNext = true;
    let valueNode = null;
    let keyNode = null;
    let keyTag: string | null = null;
    let isExplicitPair = false;
    let isPair = false;
    let following = 0;
    let line = 0;
    const overridableKeys = new Set<string>();
    while (ch !== 0) {
      this.skipSeparationSpace(true, nodeIndent);

      ch = this.peek();

      if (ch === terminator) {
        this.position++;
        this.tag = tag;
        this.anchor = anchor;
        this.kind = isMapping ? "mapping" : "sequence";
        this.result = result;
        return true;
      }
      if (!readNext) {
        throw this.#createError(
          "Cannot read flow collection: missing comma between flow collection entries",
        );
      }

      keyTag = keyNode = valueNode = null;
      isPair = isExplicitPair = false;

      if (ch === QUESTION) {
        following = this.peek(1);

        if (isWhiteSpaceOrEOL(following)) {
          isPair = isExplicitPair = true;
          this.position++;
          this.skipSeparationSpace(true, nodeIndent);
        }
      }

      line = this.line;
      this.composeNode({
        parentIndent: nodeIndent,
        nodeContext: CONTEXT_FLOW_IN,
        allowToSeek: false,
        allowCompact: true,
      });
      keyTag = this.tag || null;
      keyNode = this.result;
      this.skipSeparationSpace(true, nodeIndent);

      ch = this.peek();

      if ((isExplicitPair || this.line === line) && ch === COLON) {
        isPair = true;
        ch = this.next();
        this.skipSeparationSpace(true, nodeIndent);
        this.composeNode({
          parentIndent: nodeIndent,
          nodeContext: CONTEXT_FLOW_IN,
          allowToSeek: false,
          allowCompact: true,
        });
        valueNode = this.result;
      }

      if (isMapping) {
        this.storeMappingPair(
          result as Record<string, unknown>,
          overridableKeys,
          keyTag,
          keyNode,
          valueNode,
        );
      } else if (isPair) {
        (result as Record<string, unknown>[]).push(
          this.storeMappingPair(
            {},
            overridableKeys,
            keyTag,
            keyNode,
            valueNode,
          ),
        );
      } else {
        (result as unknown[]).push(keyNode);
      }

      this.skipSeparationSpace(true, nodeIndent);

      ch = this.peek();

      if (ch === COMMA) {
        readNext = true;
        ch = this.next();
      } else {
        readNext = false;
      }
    }

    throw this.#createError(
      "Cannot read flow collection: unexpected end of the stream within a flow collection",
    );
  }
  // Handles block scaler styles: e.g. '|', '>', '|-' and '>-'.
  // https://yaml.org/spec/1.2.2/#81-block-scalar-styles
  readBlockScalar(nodeIndent: number): boolean {
    let chomping = CHOMPING_CLIP;
    let didReadContent = false;
    let detectedIndent = false;
    let textIndent = nodeIndent;
    let emptyLines = 0;
    let atMoreIndented = false;

    let ch = this.peek();

    let folding = false;
    if (ch === VERTICAL_LINE) {
      folding = false;
    } else if (ch === GREATER_THAN) {
      folding = true;
    } else {
      return false;
    }

    this.kind = "scalar";
    this.result = "";

    let tmp = 0;
    while (ch !== 0) {
      ch = this.next();

      if (ch === PLUS || ch === MINUS) {
        if (CHOMPING_CLIP === chomping) {
          chomping = ch === PLUS ? CHOMPING_KEEP : CHOMPING_STRIP;
        } else {
          throw this.#createError(
            "Cannot read block: chomping mode identifier repeated",
          );
        }
      } else if ((tmp = decimalCharCodeToNumber(ch)) >= 0) {
        if (tmp === 0) {
          throw this.#createError(
            "Cannot read block: indentation width must be greater than 0",
          );
        } else if (!detectedIndent) {
          textIndent = nodeIndent + tmp - 1;
          detectedIndent = true;
        } else {
          throw this.#createError(
            "Cannot read block: indentation width identifier repeated",
          );
        }
      } else {
        break;
      }
    }

    if (isWhiteSpace(ch)) {
      this.skipWhitespaces();
      this.skipComment();
      ch = this.peek();
    }

    while (ch !== 0) {
      this.readLineBreak();
      this.lineIndent = 0;

      ch = this.peek();

      while (
        (!detectedIndent || this.lineIndent < textIndent) &&
        ch === SPACE
      ) {
        this.lineIndent++;
        ch = this.next();
      }

      if (!detectedIndent && this.lineIndent > textIndent) {
        textIndent = this.lineIndent;
      }

      if (isEOL(ch)) {
        emptyLines++;
        continue;
      }

      // End of the scalar.
      if (this.lineIndent < textIndent) {
        // Perform the chomping.
        if (chomping === CHOMPING_KEEP) {
          this.result += "\n".repeat(
            didReadContent ? 1 + emptyLines : emptyLines,
          );
        } else if (chomping === CHOMPING_CLIP) {
          if (didReadContent) {
            // i.e. only if the scalar is not empty.
            this.result += "\n";
          }
        }

        // Break this `while` cycle and go to the function's epilogue.
        break;
      }

      // Folded style: use fancy rules to handle line breaks.
      if (folding) {
        // Lines starting with white space characters (more-indented lines) are not folded.
        if (isWhiteSpace(ch)) {
          atMoreIndented = true;
          // except for the first content line (cf. Example 8.1)
          this.result += "\n".repeat(
            didReadContent ? 1 + emptyLines : emptyLines,
          );

          // End of more-indented block.
        } else if (atMoreIndented) {
          atMoreIndented = false;
          this.result += "\n".repeat(emptyLines + 1);

          // Just one line break - perceive as the same line.
        } else if (emptyLines === 0) {
          if (didReadContent) {
            // i.e. only if we have already read some scalar content.
            this.result += " ";
          }

          // Several line breaks - perceive as different lines.
        } else {
          this.result += "\n".repeat(emptyLines);
        }

        // Literal style: just add exact number of line breaks between content lines.
      } else {
        // Keep all line breaks except the header line break.
        this.result += "\n".repeat(
          didReadContent ? 1 + emptyLines : emptyLines,
        );
      }

      didReadContent = true;
      detectedIndent = true;
      emptyLines = 0;
      const captureStart = this.position;

      while (!isEOL(ch) && ch !== 0) {
        ch = this.next();
      }

      this.captureSegment(captureStart, this.position, false);
    }

    return true;
  }
  readBlockMapping(nodeIndent: number, flowIndent: number): boolean {
    const tag = this.tag;
    const anchor = this.anchor;
    const result = {};
    const overridableKeys = new Set<string>();

    let allowCompact = false;
    let line: number;
    let pos: number;
    let keyTag = null;
    let keyNode = null;
    let valueNode = null;
    let atExplicitKey = false;
    let detected = false;

    if (this.anchor !== null && typeof this.anchor !== "undefined") {
      this.anchorMap.set(this.anchor, result);
    }

    let ch = this.peek();

    while (ch !== 0) {
      const following = this.peek(1);
      line = this.line; // Save the current line.
      pos = this.position;

      //
      // Explicit notation case. There are two separate blocks:
      // first for the key (denoted by "?") and second for the value (denoted by ":")
      //
      if ((ch === QUESTION || ch === COLON) && isWhiteSpaceOrEOL(following)) {
        if (ch === QUESTION) {
          if (atExplicitKey) {
            this.storeMappingPair(
              result,
              overridableKeys,
              keyTag as string,
              keyNode,
              null,
            );
            keyTag = null;
            keyNode = null;
            valueNode = null;
          }

          detected = true;
          atExplicitKey = true;
          allowCompact = true;
        } else if (atExplicitKey) {
          // i.e. 0x3A/* : */ === character after the explicit key.
          atExplicitKey = false;
          allowCompact = true;
        } else {
          throw this.#createError(
            "Cannot read block as explicit mapping pair is incomplete: a key node is missed or followed by a non-tabulated empty line",
          );
        }

        this.position += 1;
        ch = following;

        //
        // Implicit notation case. Flow-style node as the key first, then ":", and the value.
        //
      } else if (
        this.composeNode({
          parentIndent: flowIndent,
          nodeContext: CONTEXT_FLOW_OUT,
          allowToSeek: false,
          allowCompact: true,
        })
      ) {
        if (this.line === line) {
          ch = this.peek();

          this.skipWhitespaces();
          ch = this.peek();

          if (ch === COLON) {
            ch = this.next();

            if (!isWhiteSpaceOrEOL(ch)) {
              throw this.#createError(
                "Cannot read block: a whitespace character is expected after the key-value separator within a block mapping",
              );
            }

            if (atExplicitKey) {
              this.storeMappingPair(
                result,
                overridableKeys,
                keyTag as string,
                keyNode,
                null,
              );
              keyTag = null;
              keyNode = null;
              valueNode = null;
            }

            detected = true;
            atExplicitKey = false;
            allowCompact = false;
            keyTag = this.tag;
            keyNode = this.result;
          } else if (detected) {
            throw this.#createError(
              "Cannot read an implicit mapping pair: missing colon",
            );
          } else {
            this.tag = tag;
            this.anchor = anchor;
            return true; // Keep the result of `composeNode`.
          }
        } else if (detected) {
          throw this.#createError(
            "Cannot read a block mapping entry: a multiline key may not be an implicit key",
          );
        } else {
          this.tag = tag;
          this.anchor = anchor;
          return true; // Keep the result of `composeNode`.
        }
      } else {
        break; // Reading is done. Go to the epilogue.
      }

      //
      // Common reading code for both explicit and implicit notations.
      //
      if (this.line === line || this.lineIndent > nodeIndent) {
        if (
          this.composeNode({
            parentIndent: nodeIndent,
            nodeContext: CONTEXT_BLOCK_OUT,
            allowToSeek: true,
            allowCompact,
          })
        ) {
          if (atExplicitKey) {
            keyNode = this.result;
          } else {
            valueNode = this.result;
          }
        }

        if (!atExplicitKey) {
          this.storeMappingPair(
            result,
            overridableKeys,
            keyTag as string,
            keyNode,
            valueNode,
            line,
            pos,
          );
          keyTag = keyNode = valueNode = null;
        }

        this.skipSeparationSpace(true, -1);
        ch = this.peek();
      }

      if (this.lineIndent > nodeIndent && ch !== 0) {
        throw this.#createError(
          "Cannot read block: bad indentation of a mapping entry",
        );
      } else if (this.lineIndent < nodeIndent) {
        break;
      }
    }

    //
    // Epilogue.
    //

    // Special case: last mapping's node contains only the key in explicit notation.
    if (atExplicitKey) {
      this.storeMappingPair(
        result,
        overridableKeys,
        keyTag as string,
        keyNode,
        null,
      );
    }

    // Expose the resulting mapping.
    if (detected) {
      this.tag = tag;
      this.anchor = anchor;
      this.kind = "mapping";
      this.result = result;
    }

    return detected;
  }
  readTagProperty(): boolean {
    let isVerbatim = false;
    let isNamed = false;
    let tagHandle = "";
    let tagName: string;

    let ch = this.peek();

    if (ch !== EXCLAMATION) return false;

    if (this.tag !== null) {
      throw this.#createError(
        "Cannot read tag property: duplication of a tag property",
      );
    }

    ch = this.next();

    if (ch === SMALLER_THAN) {
      isVerbatim = true;
      ch = this.next();
    } else if (ch === EXCLAMATION) {
      isNamed = true;
      tagHandle = "!!";
      ch = this.next();
    } else {
      tagHandle = "!";
    }

    let position = this.position;

    if (isVerbatim) {
      do {
        ch = this.next();
      } while (ch !== 0 && ch !== GREATER_THAN);

      if (this.position < this.length) {
        tagName = this.input.slice(position, this.position);
        ch = this.next();
      } else {
        throw this.#createError(
          "Cannot read tag property: unexpected end of stream",
        );
      }
    } else {
      while (ch !== 0 && !isWhiteSpaceOrEOL(ch)) {
        if (ch === EXCLAMATION) {
          if (!isNamed) {
            tagHandle = this.input.slice(position - 1, this.position + 1);

            if (!PATTERN_TAG_HANDLE.test(tagHandle)) {
              throw this.#createError(
                "Cannot read tag property: named tag handle contains invalid characters",
              );
            }

            isNamed = true;
            position = this.position + 1;
          } else {
            throw this.#createError(
              "Cannot read tag property: tag suffix cannot contain an exclamation mark",
            );
          }
        }

        ch = this.next();
      }

      tagName = this.input.slice(position, this.position);

      if (PATTERN_FLOW_INDICATORS.test(tagName)) {
        throw this.#createError(
          "Cannot read tag property: tag suffix cannot contain flow indicator characters",
        );
      }
    }

    if (tagName && !PATTERN_TAG_URI.test(tagName)) {
      throw this.#createError(
        `Cannot read tag property: invalid characters in tag name "${tagName}"`,
      );
    }

    if (isVerbatim) {
      this.tag = tagName;
    } else if (this.tagMap.has(tagHandle)) {
      this.tag = this.tagMap.get(tagHandle) + tagName;
    } else if (tagHandle === "!") {
      this.tag = `!${tagName}`;
    } else if (tagHandle === "!!") {
      this.tag = `tag:yaml.org,2002:${tagName}`;
    } else {
      throw this.#createError(
        `Cannot read tag property: undeclared tag handle "${tagHandle}"`,
      );
    }

    return true;
  }
  readAnchorProperty(): boolean {
    let ch = this.peek();
    if (ch !== AMPERSAND) return false;

    if (this.anchor !== null) {
      throw this.#createError(
        "Cannot read anchor property: duplicate anchor property",
      );
    }
    ch = this.next();

    const position = this.position;
    while (ch !== 0 && !isWhiteSpaceOrEOL(ch) && !isFlowIndicator(ch)) {
      ch = this.next();
    }

    if (this.position === position) {
      throw this.#createError(
        "Cannot read anchor property: name of an anchor node must contain at least one character",
      );
    }

    this.anchor = this.input.slice(position, this.position);
    return true;
  }
  readAlias(): boolean {
    if (this.peek() !== ASTERISK) return false;

    let ch = this.next();

    const position = this.position;

    while (ch !== 0 && !isWhiteSpaceOrEOL(ch) && !isFlowIndicator(ch)) {
      ch = this.next();
    }

    if (this.position === position) {
      throw this.#createError(
        "Cannot read alias: alias name must contain at least one character",
      );
    }

    const alias = this.input.slice(position, this.position);
    if (!this.anchorMap.has(alias)) {
      throw this.#createError(
        `Cannot read alias: unidentified alias "${alias}"`,
      );
    }

    this.result = this.anchorMap.get(alias);
    this.skipSeparationSpace(true, -1);
    return true;
  }
  resolveTag() {
    switch (this.tag) {
      case null:
      case "!":
        return;
      case "?":
        for (const type of this.implicitTypes) {
          // Implicit resolving is not allowed for non-scalar types, and '?'
          // non-specific tag is only assigned to plain scalars. So, it isn't
          // needed to check for 'kind' conformity.

          if (!type.resolve(this.result)) continue;
          // `state.result` updated in resolver if matched
          this.result = type.construct(this.result);
          this.tag = type.tag;
          if (this.anchor !== null) {
            this.anchorMap.set(this.anchor, this.result);
          }
          break;
        }
        return;
    }

    const kind = (this.kind ?? "fallback") as KindType;

    const map = this.typeMap[kind];
    const type = map.get(this.tag);

    if (!type) {
      throw this.#createError(`Cannot resolve unknown tag !<${this.tag}>`);
    }

    if (this.result !== null && type.kind !== this.kind) {
      throw this.#createError(
        `Unacceptable node kind for !<${this.tag}> tag: it should be "${type.kind}", not "${this.kind}"`,
      );
    }

    if (!type.resolve(this.result)) {
      // `state.result` updated in resolver if matched
      throw this.#createError(
        `Cannot resolve a node with !<${this.tag}> explicit tag`,
      );
    }

<<<<<<< HEAD
=======
  resolveTag() {
    switch (this.tag) {
      case null:
      case "!":
        return;
      case "?":
        for (const type of this.implicitTypes) {
          // Implicit resolving is not allowed for non-scalar types, and '?'
          // non-specific tag is only assigned to plain scalars. So, it isn't
          // needed to check for 'kind' conformity.

          if (!type.resolve(this.result)) continue;
          // `state.result` updated in resolver if matched
          this.result = type.construct(this.result);
          this.tag = type.tag;
          if (this.anchor !== null) {
            this.anchorMap.set(this.anchor, this.result);
          }
          break;
        }
        return;
    }

    const kind = (this.kind ?? "fallback") as KindType;

    const map = this.typeMap[kind];
    const type = map.get(this.tag);

    if (!type) {
      throw this.#createError(`Cannot resolve unknown tag !<${this.tag}>`);
    }

    if (this.result !== null && type.kind !== this.kind) {
      throw this.#createError(
        `Unacceptable node kind for !<${this.tag}> tag: it should be "${type.kind}", not "${this.kind}"`,
      );
    }

    if (!type.resolve(this.result)) {
      // `state.result` updated in resolver if matched
      throw this.#createError(
        `Cannot resolve a node with !<${this.tag}> explicit tag`,
      );
    }

>>>>>>> c9ba8262
    this.result = type.construct(this.result);
    if (this.anchor !== null) {
      this.anchorMap.set(this.anchor, this.result);
    }
  }
  composeNode(
    { parentIndent, nodeContext, allowToSeek, allowCompact }: {
      parentIndent: number;
      nodeContext: number;
      allowToSeek: boolean;
      allowCompact: boolean;
    },
  ): boolean {
    let indentStatus = 1; // 1: this>parent, 0: this=parent, -1: this<parent
    let atNewLine = false;
<<<<<<< HEAD
=======
    let hasContent = false;
>>>>>>> c9ba8262

    this.tag = null;
    this.anchor = null;
    this.kind = null;
    this.result = null;

    const allowBlockScalars = CONTEXT_BLOCK_OUT === nodeContext ||
      CONTEXT_BLOCK_IN === nodeContext;

    let allowBlockCollections = allowBlockScalars;
    const allowBlockStyles = allowBlockScalars;

    if (allowToSeek) {
      if (this.skipSeparationSpace(true, -1)) {
        atNewLine = true;
        indentStatus = getIndentStatus(this.lineIndent, parentIndent);
      }
    }

    if (indentStatus === 1) {
      while (this.readTagProperty() || this.readAnchorProperty()) {
        if (this.skipSeparationSpace(true, -1)) {
          atNewLine = true;
          allowBlockCollections = allowBlockStyles;
          indentStatus = getIndentStatus(this.lineIndent, parentIndent);
        } else {
          allowBlockCollections = false;
        }
      }
    }

    if (allowBlockCollections) {
      allowBlockCollections = atNewLine || allowCompact;
    }

    if (indentStatus === 1) {
      const cond = CONTEXT_FLOW_IN === nodeContext ||
        CONTEXT_FLOW_OUT === nodeContext;
      const flowIndent = cond ? parentIndent : parentIndent + 1;

      const blockIndent = this.position - this.lineStart;

<<<<<<< HEAD
      if (allowBlockCollections) {
        if (this.readBlockSequence(blockIndent)) {
          this.resolveTag();
          return true;
        }
        if (this.readBlockMapping(blockIndent, flowIndent)) {
          this.resolveTag();
          return true;
        }
      }
      if (this.readFlowCollection(flowIndent)) {
        this.resolveTag();
        return true;
      }
      if (allowBlockScalars && this.readBlockScalar(flowIndent)) {
        if (this.anchor !== null) this.anchorMap.set(this.anchor, this.result);
        this.resolveTag();
        return true;
      }
      if (this.readSingleQuotedScalar(flowIndent)) {
        if (this.anchor !== null) this.anchorMap.set(this.anchor, this.result);
        this.resolveTag();
        return true;
      }
      if (this.readDoubleQuotedScalar(flowIndent)) {
        if (this.anchor !== null) this.anchorMap.set(this.anchor, this.result);
        this.resolveTag();
        return true;
      }
      if (this.readAlias()) {
        if (this.tag !== null || this.anchor !== null) {
          throw this.#createError(
            "Cannot compose node: alias node should not have any properties",
          );
        }
        this.resolveTag();
        return true;
      }
      if (this.readPlainScalar(flowIndent, CONTEXT_FLOW_IN === nodeContext)) {
        if (this.anchor !== null) this.anchorMap.set(this.anchor, this.result);
        this.tag ??= "?";
        this.resolveTag();
        return true;
      }
    } else if (indentStatus === 0 && CONTEXT_BLOCK_OUT === nodeContext) {
      // Special case: block sequences are allowed to have same indentation level as the parent.
      // http://www.yaml.org/spec/1.2/spec.html#id2799784
      const blockIndent = this.position - this.lineStart;
      if (
        allowBlockCollections &&
        this.readBlockSequence(blockIndent)
      ) {
        this.resolveTag();
        return true;
      }
    }
=======
      if (indentStatus === 1) {
        if (
          (allowBlockCollections &&
            (this.readBlockSequence(blockIndent) ||
              this.readBlockMapping(blockIndent, flowIndent))) ||
          this.readFlowCollection(flowIndent)
        ) {
          hasContent = true;
        } else {
          if (
            (allowBlockScalars && this.readBlockScalar(flowIndent)) ||
            this.readSingleQuotedScalar(flowIndent) ||
            this.readDoubleQuotedScalar(flowIndent)
          ) {
            hasContent = true;
          } else if (this.readAlias()) {
            hasContent = true;

            if (this.tag !== null || this.anchor !== null) {
              throw this.#createError(
                "Cannot compose node: alias node should not have any properties",
              );
            }
          } else if (
            this.readPlainScalar(flowIndent, CONTEXT_FLOW_IN === nodeContext)
          ) {
            hasContent = true;

            if (this.tag === null) {
              this.tag = "?";
            }
          }

          if (this.anchor !== null) {
            this.anchorMap.set(this.anchor, this.result);
          }
        }
      } else if (indentStatus === 0) {
        // Special case: block sequences are allowed to have same indentation level as the parent.
        // http://www.yaml.org/spec/1.2/spec.html#id2799784
        hasContent = allowBlockCollections &&
          this.readBlockSequence(blockIndent);
      }
    }

    this.resolveTag();
>>>>>>> c9ba8262

    this.resolveTag();
    return this.tag !== null || this.anchor !== null;
  }

  readDirectives() {
    let hasDirectives = false;
    let version = null;

    let ch = this.peek();
    while (ch !== 0) {
      this.skipSeparationSpace(true, -1);

      ch = this.peek();

      if (this.lineIndent > 0 || ch !== PERCENT) {
        break;
      }

      hasDirectives = true;
      ch = this.next();
      let position = this.position;

      while (ch !== 0 && !isWhiteSpaceOrEOL(ch)) {
        ch = this.next();
      }

      const directiveName = this.input.slice(position, this.position);
      const directiveArgs = [];

      if (directiveName.length < 1) {
        throw this.#createError(
          "Cannot read document: directive name length must be greater than zero",
        );
      }

      while (ch !== 0) {
        this.skipWhitespaces();
        this.skipComment();
        ch = this.peek();

        if (isEOL(ch)) break;

        position = this.position;

        while (ch !== 0 && !isWhiteSpaceOrEOL(ch)) {
          ch = this.next();
        }

        directiveArgs.push(this.input.slice(position, this.position));
      }

      if (ch !== 0) this.readLineBreak();

      switch (directiveName) {
        case "YAML":
          if (version !== null) {
            throw this.#createError(
              "Cannot handle YAML directive: duplication of %YAML directive",
            );
          }
          version = this.yamlDirectiveHandler(directiveArgs);
          break;
        case "TAG":
          this.tagDirectiveHandler(directiveArgs);
          break;
        default:
          this.dispatchWarning(`unknown document directive "${directiveName}"`);
          break;
      }

      ch = this.peek();
    }
    return hasDirectives;
  }

  readDocument() {
    const documentStart = this.position;

    this.checkLineBreaks = false;
    this.tagMap = new Map();
    this.anchorMap = new Map();

    const hasDirectives = this.readDirectives();

    this.skipSeparationSpace(true, -1);

    if (
      this.lineIndent === 0 &&
      this.peek() === MINUS &&
      this.peek(1) === MINUS &&
      this.peek(2) === MINUS
    ) {
      this.position += 3;
      this.skipSeparationSpace(true, -1);
    } else if (hasDirectives) {
      throw this.#createError(
        "Cannot read document: directives end mark is expected",
      );
    }

    this.composeNode({
      parentIndent: this.lineIndent - 1,
      nodeContext: CONTEXT_BLOCK_OUT,
      allowToSeek: false,
      allowCompact: true,
    });
    this.skipSeparationSpace(true, -1);

    if (
      this.checkLineBreaks &&
      PATTERN_NON_ASCII_LINE_BREAKS.test(
        this.input.slice(documentStart, this.position),
      )
    ) {
      this.dispatchWarning("non-ASCII line breaks are interpreted as content");
    }

    if (this.position === this.lineStart && this.testDocumentSeparator()) {
      if (this.peek() === DOT) {
        this.position += 3;
        this.skipSeparationSpace(true, -1);
      }
    } else if (this.position < this.length - 1) {
      throw this.#createError(
        "Cannot read document: end of the stream or a document separator is expected",
      );
    }

    return this.result;
  }

  *readDocuments() {
    while (this.position < this.length - 1) {
      yield this.readDocument();
    }
  }
}<|MERGE_RESOLUTION|>--- conflicted
+++ resolved
@@ -203,13 +203,8 @@
   tagMap = new Map();
   anchorMap = new Map();
   tag: string | null = null;
-<<<<<<< HEAD
-  anchor: string | null | undefined;
-  kind: string | null | undefined;
-=======
   anchor: string | null = null;
   kind: string | null = null;
->>>>>>> c9ba8262
   result: unknown[] | Record<string, unknown> | string | null = "";
 
   constructor(
@@ -1506,54 +1501,6 @@
       );
     }
 
-<<<<<<< HEAD
-=======
-  resolveTag() {
-    switch (this.tag) {
-      case null:
-      case "!":
-        return;
-      case "?":
-        for (const type of this.implicitTypes) {
-          // Implicit resolving is not allowed for non-scalar types, and '?'
-          // non-specific tag is only assigned to plain scalars. So, it isn't
-          // needed to check for 'kind' conformity.
-
-          if (!type.resolve(this.result)) continue;
-          // `state.result` updated in resolver if matched
-          this.result = type.construct(this.result);
-          this.tag = type.tag;
-          if (this.anchor !== null) {
-            this.anchorMap.set(this.anchor, this.result);
-          }
-          break;
-        }
-        return;
-    }
-
-    const kind = (this.kind ?? "fallback") as KindType;
-
-    const map = this.typeMap[kind];
-    const type = map.get(this.tag);
-
-    if (!type) {
-      throw this.#createError(`Cannot resolve unknown tag !<${this.tag}>`);
-    }
-
-    if (this.result !== null && type.kind !== this.kind) {
-      throw this.#createError(
-        `Unacceptable node kind for !<${this.tag}> tag: it should be "${type.kind}", not "${this.kind}"`,
-      );
-    }
-
-    if (!type.resolve(this.result)) {
-      // `state.result` updated in resolver if matched
-      throw this.#createError(
-        `Cannot resolve a node with !<${this.tag}> explicit tag`,
-      );
-    }
-
->>>>>>> c9ba8262
     this.result = type.construct(this.result);
     if (this.anchor !== null) {
       this.anchorMap.set(this.anchor, this.result);
@@ -1569,10 +1516,6 @@
   ): boolean {
     let indentStatus = 1; // 1: this>parent, 0: this=parent, -1: this<parent
     let atNewLine = false;
-<<<<<<< HEAD
-=======
-    let hasContent = false;
->>>>>>> c9ba8262
 
     this.tag = null;
     this.anchor = null;
@@ -1615,7 +1558,6 @@
 
       const blockIndent = this.position - this.lineStart;
 
-<<<<<<< HEAD
       if (allowBlockCollections) {
         if (this.readBlockSequence(blockIndent)) {
           this.resolveTag();
@@ -1672,56 +1614,9 @@
         return true;
       }
     }
-=======
-      if (indentStatus === 1) {
-        if (
-          (allowBlockCollections &&
-            (this.readBlockSequence(blockIndent) ||
-              this.readBlockMapping(blockIndent, flowIndent))) ||
-          this.readFlowCollection(flowIndent)
-        ) {
-          hasContent = true;
-        } else {
-          if (
-            (allowBlockScalars && this.readBlockScalar(flowIndent)) ||
-            this.readSingleQuotedScalar(flowIndent) ||
-            this.readDoubleQuotedScalar(flowIndent)
-          ) {
-            hasContent = true;
-          } else if (this.readAlias()) {
-            hasContent = true;
-
-            if (this.tag !== null || this.anchor !== null) {
-              throw this.#createError(
-                "Cannot compose node: alias node should not have any properties",
-              );
-            }
-          } else if (
-            this.readPlainScalar(flowIndent, CONTEXT_FLOW_IN === nodeContext)
-          ) {
-            hasContent = true;
-
-            if (this.tag === null) {
-              this.tag = "?";
-            }
-          }
-
-          if (this.anchor !== null) {
-            this.anchorMap.set(this.anchor, this.result);
-          }
-        }
-      } else if (indentStatus === 0) {
-        // Special case: block sequences are allowed to have same indentation level as the parent.
-        // http://www.yaml.org/spec/1.2/spec.html#id2799784
-        hasContent = allowBlockCollections &&
-          this.readBlockSequence(blockIndent);
-      }
-    }
 
     this.resolveTag();
->>>>>>> c9ba8262
-
-    this.resolveTag();
+
     return this.tag !== null || this.anchor !== null;
   }
 
