// Copyright 2018-2025 the Deno authors. MIT license.
import { assert, assertEquals, assertThrows } from "@std/assert";
import { parse } from "./mod.ts";

Deno.test({
  name: "parse() handles error message",
  fn() {
    assertThrows(
      () => parse("foo = 1\nbar ="),
      SyntaxError,
      "line 2, column 5",
    );
    assertThrows(
      () => parse("foo = 1\nbar = 'foo\nbaz=1"),
      SyntaxError,
      "line 2, column 10",
    );
  },
});

Deno.test({
  name: "parse() handles strings",
  fn() {
    const expected = {
      strings: {
        str0: "deno",
        str1: "Roses are not Deno\n          Violets are not Deno either",
        str2: "Roses are not Deno\nViolets are not Deno either",
        str3: "Roses are not Deno\r\nViolets are not Deno either",
        str4: 'this is a "quote"',
        str5: "The quick brown fox jumps over the lazy dog.",
        str6: "The quick brown fox jumps over the lazy dog.",
        str7: "Roses are red\tViolets are blue",
        str8: "Roses are red\fViolets are blue",
        str9: "Roses are red\bViolets are blue",
        str10: "Roses are red\\Violets are blue",
        str11: `double "quote"\nsingle 'quote'\n`,
        str12: 'Here are two quotation marks: "". Simple enough.',
        str13: 'Here are three quotation marks: """.',
        str14: 'Here are fifteen quotation marks: """"""""""""""".',
        str15: '"This," she said, "is just a pointless statement."',
        literal1:
          "The first newline is\ntrimmed in raw strings.\n   All other whitespace\n   is preserved.\n",
        literal2: '"\\n#=*{',
        literal3: "\\n\\t is 'literal'\\\n",
        literal4: 'Here are fifteen quotation marks: """""""""""""""',
        literal5: "Here are fifteen apostrophes: '''''''''''''''",
        literal6: "'That,' she said, 'is still pointless.'",
        withApostrophe: "What if it's not?",
        withSemicolon: `const message = 'hello world';`,
        withHexNumberLiteral:
          "Prevent bug from stripping string here ->0xabcdef",
        withUnicodeChar1: "あ",
        withUnicodeChar2: "Deno🦕",
      },
    };
    const actual = parse(`[strings]
str0 = "deno"
str1 = """
Roses are not Deno
          Violets are not Deno either"""
# On a Unix system, the above multi-line string will most likely be the same as:
str2 = "Roses are not Deno\\nViolets are not Deno either"

# On a Windows system, it will most likely be equivalent to:
str3 = "Roses are not Deno\\r\\nViolets are not Deno either"
str4 = "this is a \\"quote\\""

str5 = """
The quick brown \\


  fox jumps over \\
    the lazy dog."""

str6 = """\\
       The quick brown \\
       fox jumps over \\
       the lazy dog.\\
       """
str7 = "Roses are red\\tViolets are blue"
str8 = "Roses are red\\fViolets are blue"
str9 = "Roses are red\\bViolets are blue"
str10 = "Roses are red\\\\Violets are blue"
str11 = """
double "quote"
single 'quote'
"""
str12 = """Here are two quotation marks: "". Simple enough."""
str13 = """Here are three quotation marks: ""\\"."""
str14 = """Here are fifteen quotation marks: ""\\"""\\"""\\"""\\"""\\"."""
str15 = """"This," she said, "is just a pointless statement.""""

literal1  = '''
The first newline is
trimmed in raw strings.
   All other whitespace
   is preserved.
'''

literal2 = '"\\n#=*{'
literal3 = '''
\\n\\t is 'literal'\\
'''
literal4 = '''Here are fifteen quotation marks: """""""""""""""'''
literal5 = "Here are fifteen apostrophes: '''''''''''''''"
literal6 = ''''That,' she said, 'is still pointless.''''

withApostrophe = "What if it's not?"
withSemicolon = "const message = 'hello world';"
withHexNumberLiteral = "Prevent bug from stripping string here ->0xabcdef"
withUnicodeChar1 = "\\u3042"
withUnicodeChar2 = "Deno\\U01F995"
`);
    assertEquals(actual, expected);
  },
});

Deno.test({
  name: "handles empty string",
  fn() {
    assertEquals(parse(""), {});
    assertEquals(parse(" "), {});
    assertEquals(parse("\t"), {});
    assertEquals(parse("\r\n"), {});
    assertEquals(parse("\n"), {});
  },
});

Deno.test({
  name: "parse() handles CRLF",
  fn() {
    const expected = { boolean: { bool1: true, bool2: false } };
    const actual = parse(`[boolean]\r
bool1 = true\r
bool2 = false`);
    assertEquals(actual, expected);
  },
});

Deno.test({
  name: "parse() handles boolean",
  fn() {
    const expected = { boolean: { bool1: true, bool2: false, bool3: true } };
    const actual = parse(`[boolean] # i hate comments
bool1 = true
bool2 = false
bool3 = true # I love comments`);
    assertEquals(actual, expected);
  },
});

Deno.test({
  name: "parse() handles integer",
  fn() {
    const expected = {
      integer: {
        int1: 99,
        int2: 42,
        int3: 0,
        int4: -17,
        int5: 1000,
        int6: 5349221,
        int7: 12345,
        hex1: 0xDEADBEEF,
        hex2: 0xdead_beef,
        hex3: 0xdeadbeef,
        oct1: 0o01234567,
        oct2: 0o755,
        bin1: 0b11010110,
      },
    };
    const actual = parse(`[integer]
int1 = +99
int2 = 42
int3 = 0
int4 = -17
int5 = 1_000
int6 = 5_349_221
int7 = 1_2_3_4_5     # VALID but discouraged

# hexadecimal with prefix \`0x\`
hex1 = 0xDEADBEEF
hex2 = 0xdeadbeef
hex3 = 0xdead_beef

# octal with prefix \`0o\`
oct1 = 0o01234567
oct2 = 0o755 # useful for Unix file permissions

# binary with prefix \`0b\`
bin1 = 0b11010110`);
    assertEquals(actual, expected);
  },
});

Deno.test({
  name: "parse() handles float",
  fn() {
    const expected = {
      float: {
        flt1: 1.0,
        flt2: 3.1415,
        flt3: -0.01,
        flt4: 5e22,
        flt5: 1e6,
        flt6: -2e-2,
        flt7: 6.626e-34,
        flt8: 224_617.445_991_228,
        sf1: Infinity,
        sf2: Infinity,
        sf3: -Infinity,
        sf4: NaN,
        sf5: NaN,
        sf6: NaN,
      },
    };
    const actual = parse(`[float]
# fractional
flt1 = +1.0 # Comment
flt2 = 3.1415 # Comment
flt3 = -0.01 # Comment

# exponent
flt4 = 5e+22 # Comment
flt5 = 1e6 # Comment
flt6 = -2E-2 # Comment

# both
flt7 = 6.626e-34 # Comment
flt8 = 224_617.445_991_228 # Comment
# infinity
sf1 = inf  # positive infinity
sf2 = +inf # positive infinity
sf3 = -inf # negative infinity

# not a number
sf4 = nan  # actual sNaN/qNaN encoding is implementation specific
sf5 = +nan # same as \`nan\`
sf6 = -nan # valid, actual encoding is implementation specific`);
    assertEquals(actual, expected);
  },
});

Deno.test({
  name: "parse() handles arrays",
  fn() {
    const expected = {
      arrays: {
        data: [
          ["gamma", "delta"],
          [1, 2],
        ],
        floats: [
          0.1,
          -1.25,
        ],
        hosts: ["alpha", "omega"],
        profiles: [
          {
            "john@example.com": true,
            name: "John",
          },
          {
            "doe@example.com": true,
            name: "Doe",
          },
        ],
      },
    };
    const actual = parse(`[arrays]
data = [ ["gamma", "delta"], [1, 2] ] # comment after an array caused issue #7072

# Line breaks are OK when inside arrays
hosts = [
  "alpha",
  "omega"
] # comment

profiles = [ { name = "John", "john@example.com" = true }, { name = "Doe", "doe@example.com" = true }, ]

floats = [ 0.1, -1.25 ]`);

    assertEquals(actual, expected);
  },
});

Deno.test({
  name: "parse() handles table",
  fn() {
    const expected = {
      deeply: {
        nested: {
          object: {
            in: {
              the: {
                toml: {
                  name: "Tom Preston-Werner",
                },
              },
            },
          },
        },
      },
      servers: {
        alpha: {
          ip: "10.0.0.1",
          dc: "eqdc10",
        },
        beta: {
          ip: "10.0.0.2",
          dc: "eqdc20",
        },
      },
      dog: {
        "tater.man": {
          type: {
            name: "pug",
          },
        },
      },
    };
    const actual = parse(`[deeply.nested.object.in.the.toml]
name = "Tom Preston-Werner"

[servers]

  # Indentation (tabs and/or spaces) is allowed but not required
  [servers.alpha]
  ip = "10.0.0.1"
  dc = "eqdc10"

  [servers.beta]
  ip = "10.0.0.2"
  dc = "eqdc20"

# Naming rules for tables are the same as for keys
[dog."tater.man"]
type.name = "pug"
`);
    assertEquals(actual, expected);
  },
});

Deno.test({
  name: "parse() handles various keys",
  fn() {
    const expected = {
      site: { "google.com": { bar: 1, baz: 1 } },
      a: { b: { c: 1, d: 1 }, e: 1 },
      "": 1,
      "127.0.0.1": 1,
      "ʎǝʞ": 1,
      'this is "literal"': 1,
      'double "quote"': 1,
      "basic__\n__": 1,
      "literal__\\n__": 1,
    };
    const actual = parse(`"" = 1
"127.0.0.1" = 1
"ʎǝʞ" = 1
'this is "literal"' = 1
"double \\"quote\\"" = 1

site."google.com".bar = 1
site."google.com".baz = 1

a . b . c = 1
a . b . d = 1
a . e = 1

'literal__\\n__' = 1
"basic__\\n__" = 1
`);
    assertEquals(actual, expected);
  },
});

Deno.test({
  name: "parse() handles simple",
  fn() {
    const expected = {
      deno: "is",
      not: "[node]",
      regex: "<\\i\\c*\\s*>",
      NANI: "何?!",
      comment: "Comment inside # the comment",
    };
    const actual = parse(`deno = "is"
not = "[node]"
regex = '<\\i\\c*\\s*>'
NANI = '何?!'
comment = "Comment inside # the comment" # Comment
`);
    assertEquals(actual, expected);
  },
});

Deno.test({
  name: "parse() handles datetime",
  fn() {
    const expected = {
      datetime: {
        odt1: new Date("1979-05-27T07:32:00Z"),
        odt2: new Date("1979-05-27T00:32:00-07:00"),
        odt3: new Date("1979-05-27T14:32:00+07:00"),
        odt4: new Date("1979-05-27T00:32:00.999999-07:00"),
        odt5: new Date("1979-05-27 07:32:00Z"),
        ld1: new Date("1979-05-27"),
        lt1: "07:32:00",
        lt2: "00:32:00.999999",
      },
    };
    const actual = parse(`[datetime]
odt1 = 1979-05-27T07:32:00Z # Comment
odt2 = 1979-05-27T00:32:00-07:00 # Comment
odt3 = 1979-05-27T14:32:00+07:00 # Comment
odt4 = 1979-05-27T00:32:00.999999-07:00 # Comment
odt5 = 1979-05-27 07:32:00Z # Comment
ld1 = 1979-05-27 # Comment
lt1 = 07:32:00 # Comment
lt2 = 00:32:00.999999 # Comment
`);
    assertEquals(actual, expected);
  },
});

Deno.test({
  name: "parse() handles inline table",
  fn() {
    const expected = {
      inlinetable: {
        nile: {
          also: {
            malevolant: {
              creation: {
                drum: {
                  kit: "Tama",
                },
              },
            },
          },
          derek: {
            roddy: "drummer",
          },
        },
        name: {
          first: "Tom",
          last: "Preston-Werner",
        },
        point: {
          x: 1,
          y: 2,
        },
        dog: {
          type: {
            name: "pug",
          },
        },
        "tosin.abasi": "guitarist",
        animal: {
          as: {
            leaders: "tosin",
          },
        },
        annotation_filter: { "kubernetes.io/ingress.class": "nginx" },
        literal_key: {
          "foo\\nbar": "foo\\nbar",
        },
        nested: {
          parent: {
            "child.ren": [
              "[",
              "]",
            ],
            children: [
              "{",
              "}",
            ],
          },
        },
        empty: {},
      },
    };

    const actual = parse(`[inlinetable]
name = { first = "Tom", last = "Preston-Werner" }
point = { x = 1, y = 2 }
dog = { type = { name = "pug" } }
animal.as.leaders = "tosin"
"tosin.abasi" = "guitarist"
nile = { derek.roddy = "drummer", also = { malevolant.creation = { drum.kit = "Tama" } } }
annotation_filter = { "kubernetes.io/ingress.class" = "nginx" }
literal_key = { 'foo\\nbar' = 'foo\\nbar' }
nested = { parent = { children = ["{", "}"], "child.ren" = ["[", "]"] } } # comment
empty = {}
`);

    assertEquals(actual, expected);
  },
});

Deno.test({
  name: "parse() handles array of tables",
  fn() {
    const expected = {
      bin: [
        { name: "deno", path: "cli/main.rs" },
        { name: "deno_core", path: "src/foo.rs" },
      ],
      nib: [{ name: "node", path: "not_found" }],
      a: {
        c: {
          z: "z",
        },
      },
      b: [
        {
          c: {
            z: "z",
          },
        },
        {
          c: {
            z: "z",
          },
        },
      ],
      aaa: [
        {
          bbb: {
            asdf: "asdf",
          },
          hi: "hi",
        },
      ],
    };
    const actual = parse(`
[[bin]]
name = "deno"
path = "cli/main.rs"

[[bin]]
name = "deno_core"
path = "src/foo.rs"

[[nib]]
name = "node"
path = "not_found"

[a]
[a.c]
z = "z"

[[b]]
[b.c]
z = "z"

[[b]]
[b.c]
z = "z"

[[aaa]]
hi = "hi"
[aaa.bbb]
asdf = "asdf"`);
    assertEquals(actual, expected);
  },
});

Deno.test({
  name: "parse() handles cargo",
  fn() {
    const expected = {
      workspace: { members: ["./", "core"] },
      bin: [{ name: "deno", path: "cli/main.rs" }],
      package: { name: "deno", version: "0.3.4", edition: "2018" },
      dependencies: {
        deno_core: { path: "./core" },
        atty: "0.2.11",
        dirs: "1.0.5",
        flatbuffers: "0.5.0",
        futures: "0.1.25",
        getopts: "0.2.18",
        http: "0.1.16",
        hyper: "0.12.24",
        "hyper-rustls": "0.16.0",
        "integer-atomics": "1.0.2",
        lazy_static: "1.3.0",
        libc: "0.2.49",
        log: "0.4.6",
        rand: "0.6.5",
        regex: "1.1.0",
        remove_dir_all: "0.5.2",
        ring: "0.14.6",
        rustyline: "3.0.0",
        serde_json: "1.0.38",
        "source-map-mappings": "0.5.0",
        tempfile: "3.0.7",
        tokio: "0.1.15",
        "tokio-executor": "0.1.6",
        "tokio-fs": "0.1.5",
        "tokio-io": "0.1.11",
        "tokio-process": "0.2.3",
        "tokio-threadpool": "0.1.11",
        url: "1.7.2",
      },
      target: {
        "cfg(windows)": { dependencies: { winapi: "0.3.6" } },
        "cfg(linux)": { dependencies: { winapi: "0.3.9" } },
      },
    };
    const actual = parse(
      `# Copyright 2018-2021 the Deno authors. All rights reserved. MIT license.
# Dummy package info required by \`cargo fetch\`.

[workspace]
members = [
  "./",
  "core",
]

[[bin]]
name = "deno"
path = "cli/main.rs"

[package]
name = "deno"
version = "0.3.4"
edition = "2018"

[dependencies]
deno_core = { path = "./core" }

atty = "0.2.11"
dirs = "1.0.5"
flatbuffers = "0.5.0"
futures = "0.1.25"
getopts = "0.2.18"
http = "0.1.16"
hyper = "0.12.24"
hyper-rustls = "0.16.0"
integer-atomics = "1.0.2"
lazy_static = "1.3.0"
libc = "0.2.49"
log = "0.4.6"
rand = "0.6.5"
regex = "1.1.0"
remove_dir_all = "0.5.2"
ring = "0.14.6"
rustyline = "3.0.0"
serde_json = "1.0.38"
source-map-mappings = "0.5.0"
tempfile = "3.0.7"
tokio = "0.1.15"
tokio-executor = "0.1.6"
tokio-fs = "0.1.5"
tokio-io = "0.1.11"
tokio-process = "0.2.3"
tokio-threadpool = "0.1.11"
url = "1.7.2"

[target.'cfg(windows)'.dependencies]
winapi = "0.3.6"

[target."cfg(linux)".dependencies]
winapi = "0.3.9"
`,
    );
    assertEquals(actual, expected);
  },
});

Deno.test({
  name: "parse() handles comments",
  fn: () => {
    const expected = {
      str0: "value",
      str1: "# This is not a comment",
      str2:
        " # this is not a comment!\nA multiline string with a #\n# this is also not a comment\n",
      str3:
        '"# not a comment"\n\t# this is a real tab on purpose \n# not a comment\n',
      point0: { x: 1, y: 2, str0: "#not a comment", z: 3 },
      point1: { x: 7, y: 8, z: 9, str0: "#not a comment" },
      deno: {
        features: ["#secure by default", "supports typescript # not a comment"],
        url: "https://deno.land/",
        is_not_node: true,
      },
      toml: {
        name: "Tom's Obvious, Minimal Language",
        objectives: ["easy to read", "minimal config file", "#not a comment"],
      },
    };
    const actual = parse(`# This is a full-line comment
 # Comment line starting with whitespaces (#823 case 3) foo = "..."
str0 = 'value' # This is a comment at the end of a line
str1 = "# This is not a comment" # but this is
str2 = """ # this is not a comment!
A multiline string with a #
# this is also not a comment
""" # this is definitely a comment

str3 = '''
"# not a comment"
	# this is a real tab on purpose 
# not a comment
''' # comment

point0 = { x = 1, y = 2, str0 = "#not a comment", z = 3 } # comment
point1 = { x = 7, y = 8, z = 9, str0 = "#not a comment"} # comment

[deno] # this comment is fine
features = ["#secure by default", "supports typescript # not a comment"] # Comment caused Issue #7072
url = "https://deno.land/" # comment
is_not_node = true # comment

# """
# '''

[toml] # Comment caused Issue #7072 (case 2)
name = "Tom's Obvious, Minimal Language"
objectives = [ # Comment
 "easy to read", # Comment
 "minimal config file", 
 "#not a comment" # comment
] # comment
`);
    assertEquals(actual, expected);
  },
});

Deno.test({
  name: "parse() handles inline array of inline table",
  fn() {
    const expected = {
      inlineArray: {
        string: [{ var: "a string" }],
        my_points: [
          { x: 1, y: 2, z: 3 },
          { x: 7, y: 8, z: 9 },
          { x: 2, y: 4, z: 8 },
        ],
        points: [
          { x: 1, y: 2, z: 3 },
          { x: 7, y: 8, z: 9 },
          { x: 2, y: 4, z: 8 },
        ],
      },
    };
    const actual = parse(`[inlineArray]
string = [ {var = "a string"} ]

my_points = [ { x = 1, y = 2, z = 3 }, { x = 7, y = 8, z = 9 }, { x = 2, y = 4, z = 8 } ]

points = [ { x = 1, y = 2, z = 3 }, # comment ]
    { x = 7, y = 8, z = 9 }, # comment
    { x = 2, y = 4, z = 8 } ] # comment`);
    assertEquals(actual, expected);
  },
});

Deno.test({
  name: "parse() handles parse malformed local time as string (#8433)",
  fn() {
    const expected = { sign: "2020-01-01x" };
    const actual = parse(`sign='2020-01-01x'`);
    assertEquals(actual, expected);
  },
});

Deno.test({
  name: "parse() handles single-line string comment error",
  fn() {
    assertThrows(
      () => {
        parse(`badComment = 'The first newline is
'
`);
      },
      Error,
      `Parse error on line 1, column 34: Single-line string cannot contain EOL`,
    );
  },
});

Deno.test({
  name: "parse() handles invalid string format",
  fn() {
    assertThrows(
      () => {
        parse(`[invalid-string]
foo = BAR
`);
      },
      Error,
      "Parse error on line 2, column 6: Cannot parse value on line 'foo = BAR'",
    );
  },
});

Deno.test({
  name: "parse() handles invalid whitespaces",
  fn() {
    assertThrows(
      () => {
        parse(`　foo = "bar"
`);
      },
      Error,
      "Parse error on line 1, column 0: Cannot parse the TOML: It contains invalid whitespace at position '0': `\\u3000`",
    );
    assertThrows(
      () => {
        parse(`foo　= "bar"
`);
      },
      Error,
      "Parse error on line 1, column 3: Cannot parse the TOML: It contains invalid whitespace at position '3': `\\u3000`",
    );
  },
});

Deno.test({
  name: "parse() handles empty inline table",
  fn() {
    const input = `[package.metadata.details]
readme = { }`;
    const expected = {
      package: { metadata: { details: { readme: {} } } },
    };
    const actual = parse(input);
    assertEquals(actual, expected);
  },
});

Deno.test({
  name: "parse() handles NaN and inf",
  fn() {
    assertEquals(parse("value = nan").value, NaN);
    assertEquals(parse("value = +nan").value, NaN);
    assertEquals(parse("value = -nan").value, NaN);
    assertEquals(parse("value = inf").value, Infinity);
    assertEquals(parse("value = +inf").value, Infinity);
    assertEquals(parse("value = -inf").value, -Infinity);
    assertThrows(() => parse("value = NaN").value);
    assertThrows(() => parse("value = +NaN").value);
    assertThrows(() => parse("value = -NaN").value);
    assertThrows(() => parse("value = Inf").value);
    assertThrows(() => parse("value = +Inf").value);
    assertThrows(() => parse("value = -Inf").value);
    assertThrows(() => parse("value = nannan"));
    assertThrows(() => parse("value = -nan_"));
    assertThrows(() => parse("value = infinf"));
    assertThrows(() => parse("value = -inf_"));
  },
});

Deno.test({
<<<<<<< HEAD
  name: "parse() handles nested table arrays",
  fn() {
    const content = `
[[table]]
foo = "foo"
[[table.children]]
bar = "bar"`;

    const expected = { table: [{ foo: "foo", children: [{ bar: "bar" }] }] };
    assertEquals(parse(content), expected);
=======
  name: "parse() doesn't pollute prototype with __proto__",
  async fn() {
    const testCode = `
      import { parse } from "${import.meta.resolve("./parse.ts")}";
      import { assertEquals } from "@std/assert";
      parse('[__proto__.isAdmin]');
      assertEquals({}.isAdmin, undefined, "Prototype pollution detected");
      parse('[[__proto__.arrayTable]]\\npolluted = true');
      assertEquals({}.arrayTable, undefined, "Prototype pollution detected");
      parse('[foo]\\n[foo.__proto__.bar]');
      assertEquals({}.bar, undefined, "Prototype pollution detected");
    `;
    const command = new Deno.Command(Deno.execPath(), {
      stdout: "inherit",
      stderr: "inherit",
      args: ["eval", "--no-lock", "--unstable-unsafe-proto", testCode],
    });
    const { success } = await command.output();
    assert(success);
>>>>>>> 6b92bffe
  },
});<|MERGE_RESOLUTION|>--- conflicted
+++ resolved
@@ -858,7 +858,6 @@
 });
 
 Deno.test({
-<<<<<<< HEAD
   name: "parse() handles nested table arrays",
   fn() {
     const content = `
@@ -869,7 +868,10 @@
 
     const expected = { table: [{ foo: "foo", children: [{ bar: "bar" }] }] };
     assertEquals(parse(content), expected);
-=======
+  },
+});
+
+Deno.test({
   name: "parse() doesn't pollute prototype with __proto__",
   async fn() {
     const testCode = `
@@ -889,6 +891,5 @@
     });
     const { success } = await command.output();
     assert(success);
->>>>>>> 6b92bffe
   },
 });