// Copyright 2018-2025 the Deno authors. MIT license.
// This module is browser compatible.

import { deepMerge } from "@std/collections/deep-merge";

// ---------------------------
// Interfaces and base classes
// ---------------------------

interface Success<T> {
  ok: true;
  body: T;
}
interface Failure {
  ok: false;
}
type ParseResult<T> = Success<T> | Failure;

type ParserComponent<T = unknown> = (scanner: Scanner) => ParseResult<T>;

type BlockParseResultBody = {
  type: "Block";
  value: Record<string, unknown>;
} | {
  type: "Table";
  key: string[];
  value: Record<string, unknown>;
} | {
  type: "TableArray";
  key: string[];
  value: Record<string, unknown>;
};

export class Scanner {
  #whitespace = /[ \t]/;
  #position = 0;
  #source: string;

  constructor(source: string) {
    this.#source = source;
  }

  get position() {
    return this.#position;
  }
  get source() {
    return this.#source;
  }

  /**
   * Get current character
   * @param index - relative index from current position
   */
  char(index = 0) {
    return this.#source[this.#position + index] ?? "";
  }

  /**
   * Get sliced string
   * @param start - start position relative from current position
   * @param end - end position relative from current position
   */
  slice(start: number, end: number): string {
    return this.#source.slice(this.#position + start, this.#position + end);
  }

  /**
   * Move position to next
   */
  next(count: number = 1) {
    this.#position += count;
  }

  skipWhitespaces() {
    while (this.#whitespace.test(this.char()) && !this.eof()) {
      this.next();
    }
    // Invalid if current char is other kinds of whitespace
    if (!this.isCurrentCharEOL() && /\s/.test(this.char())) {
      const escaped = "\\u" + this.char().charCodeAt(0).toString(16);
      const position = this.#position;
      throw new SyntaxError(
        `Cannot parse the TOML: It contains invalid whitespace at position '${position}': \`${escaped}\``,
      );
    }
  }

  nextUntilChar(options: { skipComments?: boolean } = { skipComments: true }) {
    while (!this.eof()) {
      const char = this.char();
      if (this.#whitespace.test(char) || this.isCurrentCharEOL()) {
        this.next();
      } else if (options.skipComments && this.char() === "#") {
        // entering comment
        while (!this.isCurrentCharEOL() && !this.eof()) {
          this.next();
        }
      } else {
        break;
      }
    }
  }

  /**
   * Position reached EOF or not
   */
  eof() {
    return this.#position >= this.#source.length;
  }

  isCurrentCharEOL() {
    return this.char() === "\n" || this.startsWith("\r\n");
  }

  startsWith(searchString: string) {
    return this.#source.startsWith(searchString, this.#position);
  }

  match(regExp: RegExp) {
    regExp = new RegExp(
      regExp.source,
      regExp.sticky ? regExp.flags : regExp.flags + "y",
    );
    regExp.lastIndex = this.#position;
    return this.#source.match(regExp);
  }
}

// -----------------------
// Utilities
// -----------------------

function success<T>(body: T): Success<T> {
  return { ok: true, body };
}
function failure(): Failure {
  return { ok: false };
}

/**
 * Creates a nested object from the keys and values.
 *
 * e.g. `unflat(["a", "b", "c"], 1)` returns `{ a: { b: { c: 1 } } }`
 */
export function unflat(
  keys: string[],
  values: unknown = {},
): Record<string, unknown> {
  return keys.reduceRight(
    (acc, key) => ({ [key]: acc }),
    values,
  ) as Record<string, unknown>;
}

export function deepAssignWithTable(target: Record<string, unknown>, table: {
  type: "Table" | "TableArray";
  key: string[];
  value: Record<string, unknown>;
}) {
  if (table.key.length === 0 || table.key[0] == null) {
    throw new Error(
      "Cannot parse the TOML: key length is not a positive number",
    );
  }
  const value = target[table.key[0]];

  if (typeof value === "undefined") {
    Object.assign(
      target,
      unflat(
        table.key,
        table.type === "Table" ? table.value : [table.value],
      ),
    );
  } else if (Array.isArray(value)) {
    if (table.type === "TableArray" && table.key.length === 1) {
      value.push(table.value);
    } else {
      const last = value[value.length - 1];
      deepAssignWithTable(last, {
        type: table.type,
        key: table.key.slice(1),
        value: table.value,
      });
    }
  } else if (typeof value === "object" && value !== null) {
    deepAssignWithTable(value as Record<string, unknown>, {
      type: table.type,
      key: table.key.slice(1),
      value: table.value,
    });
  } else {
    throw new Error("Unexpected assign");
  }
}

// ---------------------------------
// Parser combinators and generators
// ---------------------------------

function or<T>(parsers: ParserComponent<T>[]): ParserComponent<T> {
  return (scanner: Scanner): ParseResult<T> => {
    for (const parse of parsers) {
      const result = parse(scanner);
      if (result.ok) return result;
    }
    return failure();
  };
}

function join<T>(
  parser: ParserComponent<T>,
  separator: string,
): ParserComponent<T[]> {
  const Separator = character(separator);
  return (scanner: Scanner): ParseResult<T[]> => {
    const first = parser(scanner);
    if (!first.ok) return failure();
    const out: T[] = [first.body];
    while (!scanner.eof()) {
      if (!Separator(scanner).ok) break;
      const result = parser(scanner);
      if (!result.ok) {
        throw new SyntaxError(`Invalid token after "${separator}"`);
      }
      out.push(result.body);
    }
    return success(out);
  };
}

function kv<T>(
  keyParser: ParserComponent<string[]>,
  separator: string,
  valueParser: ParserComponent<T>,
): ParserComponent<{ [key: string]: unknown }> {
  const Separator = character(separator);
  return (scanner: Scanner): ParseResult<{ [key: string]: unknown }> => {
    const key = keyParser(scanner);
    if (!key.ok) return failure();
    const sep = Separator(scanner);
    if (!sep.ok) {
      throw new SyntaxError(`key/value pair doesn't have "${separator}"`);
    }
    const value = valueParser(scanner);
    if (!value.ok) {
      throw new SyntaxError(
        `Value of key/value pair is invalid data format`,
      );
    }
    return success(unflat(key.body, value.body));
  };
}

function merge(
  parser: ParserComponent<unknown[]>,
): ParserComponent<Record<string, unknown>> {
  return (scanner: Scanner): ParseResult<Record<string, unknown>> => {
    const result = parser(scanner);
    if (!result.ok) return failure();
    let body = {};
    for (const record of result.body) {
      if (typeof body === "object" && body !== null) {
        // deno-lint-ignore no-explicit-any
        body = deepMerge(body, record as Record<any, any>);
      }
    }
    return success(body);
  };
}

function repeat<T>(
  parser: ParserComponent<T>,
): ParserComponent<T[]> {
  return (scanner: Scanner) => {
    const body: T[] = [];
    while (!scanner.eof()) {
      const result = parser(scanner);
      if (!result.ok) break;
      body.push(result.body);
      scanner.nextUntilChar();
    }
    if (body.length === 0) return failure();
    return success(body);
  };
}

function surround<T>(
  left: string,
  parser: ParserComponent<T>,
  right: string,
): ParserComponent<T> {
  const Left = character(left);
  const Right = character(right);
  return (scanner: Scanner) => {
    if (!Left(scanner).ok) {
      return failure();
    }
    const result = parser(scanner);
    if (!result.ok) {
      throw new SyntaxError(`Invalid token after "${left}"`);
    }
    if (!Right(scanner).ok) {
      throw new SyntaxError(
        `Not closed by "${right}" after started with "${left}"`,
      );
    }
    return success(result.body);
  };
}

function character(str: string) {
  return (scanner: Scanner): ParseResult<void> => {
    scanner.skipWhitespaces();
    if (!scanner.startsWith(str)) return failure();
    scanner.next(str.length);
    scanner.skipWhitespaces();
    return success(undefined);
  };
}

// -----------------------
// Parser components
// -----------------------

const BARE_KEY_REGEXP = /[A-Za-z0-9_-]/;
const FLOAT_REGEXP = /[0-9_\.e+\-]/i;
const END_OF_VALUE_REGEXP = /[ \t\r\n#,}\]]/;

export function bareKey(scanner: Scanner): ParseResult<string> {
  scanner.skipWhitespaces();
  if (!scanner.char() || !BARE_KEY_REGEXP.test(scanner.char())) {
    return failure();
  }
  const acc: string[] = [];
  while (scanner.char() && BARE_KEY_REGEXP.test(scanner.char())) {
    acc.push(scanner.char());
    scanner.next();
  }
  const key = acc.join("");
  return success(key);
}

function escapeSequence(scanner: Scanner): ParseResult<string> {
  if (scanner.char() !== "\\") return failure();
  scanner.next();
  // See https://toml.io/en/v1.0.0-rc.3#string
  switch (scanner.char()) {
    case "b":
      scanner.next();
      return success("\b");
    case "t":
      scanner.next();
      return success("\t");
    case "n":
      scanner.next();
      return success("\n");
    case "f":
      scanner.next();
      return success("\f");
    case "r":
      scanner.next();
      return success("\r");
    case "u":
    case "U": {
      // Unicode character
      const codePointLen = scanner.char() === "u" ? 4 : 6;
      const codePoint = parseInt(
        "0x" + scanner.slice(1, 1 + codePointLen),
        16,
      );
      const str = String.fromCodePoint(codePoint);
      scanner.next(codePointLen + 1);
      return success(str);
    }
    case '"':
      scanner.next();
      return success('"');
    case "\\":
      scanner.next();
      return success("\\");
    default:
      throw new SyntaxError(
        `Invalid escape sequence: \\${scanner.char()}`,
      );
  }
}

export function basicString(scanner: Scanner): ParseResult<string> {
  scanner.skipWhitespaces();
  if (scanner.char() !== '"') return failure();
  scanner.next();
  const acc = [];
  while (scanner.char() !== '"' && !scanner.eof()) {
    if (scanner.char() === "\n") {
      throw new SyntaxError("Single-line string cannot contain EOL");
    }
    const escapedChar = escapeSequence(scanner);
    if (escapedChar.ok) {
      acc.push(escapedChar.body);
    } else {
      acc.push(scanner.char());
      scanner.next();
    }
  }
  if (scanner.eof()) {
    throw new SyntaxError(
      `Single-line string is not closed:\n${acc.join("")}`,
    );
  }
  scanner.next(); // skip last '""
  return success(acc.join(""));
}

export function literalString(scanner: Scanner): ParseResult<string> {
  scanner.skipWhitespaces();
  if (scanner.char() !== "'") return failure();
  scanner.next();
  const acc: string[] = [];
  while (scanner.char() !== "'" && !scanner.eof()) {
    if (scanner.char() === "\n") {
      throw new SyntaxError("Single-line string cannot contain EOL");
    }
    acc.push(scanner.char());
    scanner.next();
  }
  if (scanner.eof()) {
    throw new SyntaxError(
      `Single-line string is not closed:\n${acc.join("")}`,
    );
  }
  scanner.next(); // skip last "'"
  return success(acc.join(""));
}

export function multilineBasicString(
  scanner: Scanner,
): ParseResult<string> {
  scanner.skipWhitespaces();
  if (!scanner.startsWith('"""')) return failure();
  scanner.next(3);
  if (scanner.char() === "\n") {
    // The first newline (LF) is trimmed
    scanner.next();
  } else if (scanner.startsWith("\r\n")) {
    // The first newline (CRLF) is trimmed
    scanner.next(2);
  }
  const acc: string[] = [];
  while (!scanner.startsWith('"""') && !scanner.eof()) {
    // line ending backslash
    if (scanner.startsWith("\\\n")) {
      scanner.next();
      scanner.nextUntilChar({ skipComments: false });
      continue;
    } else if (scanner.startsWith("\\\r\n")) {
      scanner.next();
      scanner.nextUntilChar({ skipComments: false });
      continue;
    }
    const escapedChar = escapeSequence(scanner);
    if (escapedChar.ok) {
      acc.push(escapedChar.body);
    } else {
      acc.push(scanner.char());
      scanner.next();
    }
  }

  if (scanner.eof()) {
    throw new SyntaxError(
      `Multi-line string is not closed:\n${acc.join("")}`,
    );
  }
  // if ends with 4 `"`, push the fist `"` to string
  if (scanner.char(3) === '"') {
    acc.push('"');
    scanner.next();
  }
  scanner.next(3); // skip last '""""
  return success(acc.join(""));
}

export function multilineLiteralString(
  scanner: Scanner,
): ParseResult<string> {
  scanner.skipWhitespaces();
  if (!scanner.startsWith("'''")) return failure();
  scanner.next(3);
  if (scanner.char() === "\n") {
    // The first newline (LF) is trimmed
    scanner.next();
  } else if (scanner.startsWith("\r\n")) {
    // The first newline (CRLF) is trimmed
    scanner.next(2);
  }
  const acc: string[] = [];
  while (!scanner.startsWith("'''") && !scanner.eof()) {
    acc.push(scanner.char());
    scanner.next();
  }
  if (scanner.eof()) {
    throw new SyntaxError(
      `Multi-line string is not closed:\n${acc.join("")}`,
    );
  }
  // if ends with 4 `'`, push the fist `'` to string
  if (scanner.char(3) === "'") {
    acc.push("'");
    scanner.next();
  }
  scanner.next(3); // skip last "'''"
  return success(acc.join(""));
}

const SYMBOL_MAP = new Map<string, unknown>([
  ["true", true],
  ["false", false],
  ["inf", Infinity],
  ["+inf", Infinity],
  ["-inf", -Infinity],
  ["nan", NaN],
  ["+nan", NaN],
  ["-nan", NaN],
]);
const SYMBOL_REGEXP = /(?:true|false|(?:[+-]?inf)|(?:[+-]?nan))\b/;
export function symbols(scanner: Scanner): ParseResult<unknown> {
<<<<<<< HEAD
  scanner.nextUntilChar({ inline: true });
  const match = scanner.match(SYMBOL_REGEXP);
  if (!match) return failure();
  const string = match[0];
  scanner.next(string.length);
  const value = SYMBOL_MAP.get(string);
=======
  scanner.skipWhitespaces();
  const found = symbolPairs.find(([str]) => scanner.startsWith(str));
  if (!found) return failure();
  const [str, value] = found;
  scanner.next(str.length);
>>>>>>> 3a021b20
  return success(value);
}

export const dottedKey = join(or([bareKey, basicString, literalString]), ".");

export function integer(scanner: Scanner): ParseResult<number | string> {
  scanner.skipWhitespaces();

  // Handle binary, octal, or hex numbers
  const first2 = scanner.slice(0, 2);
  if (first2.length === 2 && /0(?:x|o|b)/i.test(first2)) {
    scanner.next(2);
    const prefix = first2.toLowerCase();

    // Determine allowed characters and base in one switch
    let allowedChars: RegExp;
    let base: number;
    switch (prefix) {
      case "0b":
        allowedChars = /[01_]/; // Binary
        base = 2;
        break;
      case "0o":
        allowedChars = /[0-7_]/; // Octal
        base = 8;
        break;
      case "0x":
        allowedChars = /[0-9a-f_]/i; // Hex
        base = 16;
        break;
      default:
        return failure(); // Unreachable due to regex check
    }

    const acc = [];
    // Collect valid characters
    while (!scanner.eof()) {
      const char = scanner.char();
      if (!allowedChars.test(char)) break;
      if (char === "_") {
        scanner.next();
        continue;
      }
      acc.push(char);
      scanner.next();
    }

    if (!acc.length) return failure();

    const numberStr = acc.join("");
    const number = parseInt(numberStr, base);
    return isNaN(number) ? failure() : success(number);
  }

  // Handle regular integers
  const acc = [];
  if (/[+-]/.test(scanner.char())) {
    acc.push(scanner.char());
    scanner.next();
  }

  while (!scanner.eof() && /[0-9_]/.test(scanner.char())) {
    acc.push(scanner.char());
    scanner.next();
  }

  if (acc.length === 0 || (acc.length === 1 && /[+-]/.test(acc[0]!))) {
    return failure();
  }

  const intStr = acc.filter((c) => c !== "_").join("");
  const int = parseInt(intStr, 10);
  return success(int);
}

export function float(scanner: Scanner): ParseResult<number> {
  scanner.skipWhitespaces();

  // lookahead validation is needed for integer value is similar to float
  let position = 0;
  while (
    scanner.char(position) &&
    !END_OF_VALUE_REGEXP.test(scanner.char(position))
  ) {
    if (!FLOAT_REGEXP.test(scanner.char(position))) return failure();
    position++;
  }

  const acc = [];
  if (/[+-]/.test(scanner.char())) {
    acc.push(scanner.char());
    scanner.next();
  }
  while (FLOAT_REGEXP.test(scanner.char()) && !scanner.eof()) {
    acc.push(scanner.char());
    scanner.next();
  }

  if (acc.length === 0) return failure();
  const float = parseFloat(acc.filter((char) => char !== "_").join(""));
  if (isNaN(float)) return failure();

  return success(float);
}

export function dateTime(scanner: Scanner): ParseResult<Date> {
  scanner.skipWhitespaces();

  let dateStr = scanner.slice(0, 10);
  // example: 1979-05-27
  if (!/^\d{4}-\d{2}-\d{2}/.test(dateStr)) return failure();
  scanner.next(10);

  const acc = [];
  // example: 1979-05-27T00:32:00Z
  while (/[ 0-9TZ.:+-]/.test(scanner.char()) && !scanner.eof()) {
    acc.push(scanner.char());
    scanner.next();
  }
  dateStr += acc.join("");
  const date = new Date(dateStr.trim());
  // invalid date
  if (isNaN(date.getTime())) {
    throw new SyntaxError(`Invalid date string "${dateStr}"`);
  }

  return success(date);
}

export function localTime(scanner: Scanner): ParseResult<string> {
  scanner.skipWhitespaces();

  let timeStr = scanner.slice(0, 8);
  if (!/^(\d{2}):(\d{2}):(\d{2})/.test(timeStr)) return failure();
  scanner.next(8);

  const acc = [];
  if (scanner.char() !== ".") return success(timeStr);
  acc.push(scanner.char());
  scanner.next();

  while (/[0-9]/.test(scanner.char()) && !scanner.eof()) {
    acc.push(scanner.char());
    scanner.next();
  }
  timeStr += acc.join("");
  return success(timeStr);
}

export function arrayValue(scanner: Scanner): ParseResult<unknown[]> {
  scanner.skipWhitespaces();

  if (scanner.char() !== "[") return failure();
  scanner.next();

  const array: unknown[] = [];
  while (!scanner.eof()) {
    scanner.nextUntilChar();
    const result = value(scanner);
    if (!result.ok) break;
    array.push(result.body);
    scanner.skipWhitespaces();
    // may have a next item, but trailing comma is allowed at array
    if (scanner.char() !== ",") break;
    scanner.next();
  }
  scanner.nextUntilChar();

  if (scanner.char() !== "]") throw new SyntaxError("Array is not closed");
  scanner.next();

  return success(array);
}

export function inlineTable(
  scanner: Scanner,
): ParseResult<Record<string, unknown>> {
  scanner.nextUntilChar();
  if (scanner.char(1) === "}") {
    scanner.next(2);
    return success({});
  }
  const pairs = surround(
    "{",
    join(pair, ","),
    "}",
  )(scanner);
  if (!pairs.ok) return failure();
  let table = {};
  for (const pair of pairs.body) {
    table = deepMerge(table, pair);
  }
  return success(table);
}

export const value = or([
  multilineBasicString,
  multilineLiteralString,
  basicString,
  literalString,
  symbols,
  dateTime,
  localTime,
  float,
  integer,
  arrayValue,
  inlineTable,
]);

export const pair = kv(dottedKey, "=", value);

export function block(
  scanner: Scanner,
): ParseResult<BlockParseResultBody> {
  scanner.nextUntilChar();
  const result = merge(repeat(pair))(scanner);
  if (result.ok) return success({ type: "Block", value: result.body });
  return failure();
}

export const tableHeader = surround("[", dottedKey, "]");

export function table(scanner: Scanner): ParseResult<BlockParseResultBody> {
  scanner.nextUntilChar();
  const header = tableHeader(scanner);
  if (!header.ok) return failure();
  scanner.nextUntilChar();
  const b = block(scanner);
  return success({
    type: "Table",
    key: header.body,
    value: b.ok ? b.body.value : {},
  });
}

export const tableArrayHeader = surround("[[", dottedKey, "]]");

export function tableArray(
  scanner: Scanner,
): ParseResult<BlockParseResultBody> {
  scanner.nextUntilChar();
  const header = tableArrayHeader(scanner);
  if (!header.ok) return failure();
  scanner.nextUntilChar();
  const b = block(scanner);
  return success({
    type: "TableArray",
    key: header.body,
    value: b.ok ? b.body.value : {},
  });
}

export function toml(
  scanner: Scanner,
): ParseResult<Record<string, unknown>> {
  const blocks = repeat(or([block, tableArray, table]))(scanner);
  if (!blocks.ok) return failure();
  let body = {};
  for (const block of blocks.body) {
    switch (block.type) {
      case "Block": {
        body = deepMerge(body, block.value);
        break;
      }
      case "Table": {
        deepAssignWithTable(body, block);
        break;
      }
      case "TableArray": {
        deepAssignWithTable(body, block);
        break;
      }
    }
  }
  return success(body);
}

function createParseErrorMessage(scanner: Scanner, message: string) {
  const string = scanner.source.slice(0, scanner.position);
  const lines = string.split("\n");
  const row = lines.length;
  const column = lines.at(-1)?.length ?? 0;
  return `Parse error on line ${row}, column ${column}: ${message}`;
}

export function parserFactory<T>(parser: ParserComponent<T>) {
  return (tomlString: string): T => {
    const scanner = new Scanner(tomlString);
    try {
      const result = parser(scanner);
      if (result.ok && scanner.eof()) return result.body;
      const message = `Unexpected character: "${scanner.char()}"`;
      throw new SyntaxError(createParseErrorMessage(scanner, message));
    } catch (error) {
      if (error instanceof Error) {
        throw new SyntaxError(createParseErrorMessage(scanner, error.message));
      }
      const message = "Invalid error type caught";
      throw new SyntaxError(createParseErrorMessage(scanner, message));
    }
  };
}<|MERGE_RESOLUTION|>--- conflicted
+++ resolved
@@ -525,20 +525,12 @@
 ]);
 const SYMBOL_REGEXP = /(?:true|false|(?:[+-]?inf)|(?:[+-]?nan))\b/;
 export function symbols(scanner: Scanner): ParseResult<unknown> {
-<<<<<<< HEAD
-  scanner.nextUntilChar({ inline: true });
+  scanner.skipWhitespaces();
   const match = scanner.match(SYMBOL_REGEXP);
   if (!match) return failure();
   const string = match[0];
   scanner.next(string.length);
   const value = SYMBOL_MAP.get(string);
-=======
-  scanner.skipWhitespaces();
-  const found = symbolPairs.find(([str]) => scanner.startsWith(str));
-  if (!found) return failure();
-  const [str, value] = found;
-  scanner.next(str.length);
->>>>>>> 3a021b20
   return success(value);
 }
 
