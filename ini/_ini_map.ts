// Copyright 2018-2025 the Deno authors. MIT license.
// This module is browser compatible.

/** Options for providing formatting marks. */
export interface FormattingOptions {
  /**
   * Character(s) used to break lines in the config file. Ignored on parse.
   *
   * @default {"\n"}
   */
  lineBreak?: "\n" | "\r\n" | "\r";
  /**
   * Use a plain assignment char or pad with spaces. Ignored on parse.
   *
   * @default {false}
   */
  pretty?: boolean;
}

/** Possible INI value types. */
type IniValue =
  | string
  | number
  | boolean
  | null
  | undefined;

/** Represents an INI section. */
type IniSection = Record<string, IniValue>;

/** Options for parsing INI strings. */
interface ParseOptions {
  /** Provide custom parsing of the value in a key/value pair. */
  reviver?: ReviverFunction;
}

/** Function for replacing JavaScript values with INI string values. */
export type ReplacerFunction = (
  key: string,
  // deno-lint-ignore no-explicit-any
  value: any,
  section?: string,
) => string;

/** Function for replacing INI values with JavaScript values. */
export type ReviverFunction = (
  key: string,
  value: string,
  section?: string,
) => unknown;

const ASSIGNMENT_MARK = "=";

function trimQuotes(value: string): string {
  if (value.startsWith('"') && value.endsWith('"')) {
    return value.slice(1, -1);
  }
  return value;
}

const NON_WHITESPACE_REGEXP = /\S/;

/**
 * Class implementation for fine control of INI data structures.
 */
export class IniMap {
  #global = new Map<string, LineValue>();
  #sections = new Map<string, LineSection>();
  #lines: Line[] = [];
  #formatting: FormattingOptions;

  /** Constructs a new `IniMap`.
   *
   * @param formatting Optional formatting options when printing an INI file.
   */
  constructor(formatting?: FormattingOptions) {
    this.#formatting = this.#cleanFormatting(formatting);
  }

  /**
   * Set the value of a global key in the INI.
   *
   * @param key The key to set the value
   * @param value The value to set
   * @returns The map object itself
   */
  set(key: string, value: IniValue): this;
  /**
   * Set the value of a section key in the INI.
   *
   * @param section The section
   * @param key The key to set
   * @param value The value to set
   * @return The map object itself
   */
  set(section: string, key: string, value: IniValue): this;
  set(
    keyOrSection: string,
    valueOrKey: string | IniValue,
    value?: IniValue,
  ): this {
    if (typeof valueOrKey === "string" && value !== undefined) {
      const section = this.#getOrCreateSection(keyOrSection);
      const exists = section.map.get(valueOrKey);

      if (exists) {
        exists.val = value;
      } else {
        section.end += 1;
        const lineValue: LineValue = {
          type: "value",
          num: section.end,
          sec: section.sec,
          key: valueOrKey,
          val: value,
        };
        this.#appendValue(lineValue);
        section.map.set(valueOrKey, lineValue);
      }
    } else {
      const lineValue: LineValue = {
        type: "value",
        num: 0, // Simply set to zero since we have to find the end ofthe global keys
        key: keyOrSection,
        val: valueOrKey,
      };
      this.#appendValue(lineValue);
      this.#global.set(keyOrSection, lineValue);
    }

    return this;
  }

  #getOrCreateSection(section: string): LineSection {
    const existing = this.#sections.get(section);

    if (existing) {
      return existing;
    }

    const lineSection: LineSection = {
      type: "section",
      num: this.#lines.length + 1,
      sec: section,
      map: new Map<string, LineValue>(),
      end: this.#lines.length + 1,
    };
    this.#lines.push(lineSection);
    this.#sections.set(section, lineSection);
    return lineSection;
  }

  #appendValue(lineValue: LineValue): void {
    if (this.#lines.length === 0) {
      // For an empty array, just insert the line value
      lineValue.num = 1;
      this.#lines.push(lineValue);
    } else if (lineValue.sec) {
      // For line values in a section, the end of the section is known
      this.#appendOrDeleteLine(lineValue, LineOp.Add);
    } else {
      // For global values, find the line preceding the first section
      lineValue.num = this.#lines.length + 1;
      for (const [i, line] of this.#lines.entries()) {
        if (line.type === "section") {
          lineValue.num = i + 1;
          break;
        }
      }
      // Append the line value at the end of all global values
      this.#appendOrDeleteLine(lineValue, LineOp.Add);
    }
  }

  #appendOrDeleteLine(input: Line, op: LineOp) {
    if (op === LineOp.Add) {
      this.#lines.splice(input.num - 1, 0, input);
    } else {
      this.#lines.splice(input.num - 1, 1);
    }
    // If the input is a comment, find the next section if any to update.
    let updateSection = input.type === "comment";
    const start = op === LineOp.Add ? input.num : input.num - 1;
    for (const line of this.#lines.slice(start)) {
      line.num += op;
      if (line.type === "section") {
        line.end += op;
        // If the comment is before the nearest section, don't update the section further.
        updateSection = false;
      }
      if (updateSection) {
        // if the comment precedes a value in a section, get and update the section end.
        if (line.type === "value" && line.sec) {
          const section = this.#sections.get(line.sec);

          if (section) {
            section.end += op;
            updateSection = false;
          }
        }
      }
    }
  }

  *#readTextLines(text: string): Generator<string> {
    const { length } = text;
    let line = "";

    for (let i = 0; i < length; i += 1) {
      const char = text[i]!;

      if (char === "\n" || char === "\r") {
        yield line;
        line = "";
        if (char === "\r" && text[i + 1] === "\n") {
          i++;
          if (!this.#formatting.lineBreak) {
            this.#formatting.lineBreak = "\r\n";
          }
        } else if (!this.#formatting.lineBreak) {
          this.#formatting.lineBreak = char;
        }
      } else {
        line += char;
      }
    }

    yield line;
  }

  #cleanFormatting(options?: FormattingOptions): FormattingOptions {
    return Object.fromEntries(
      Object.entries(options ?? {}).filter(([key]) =>
        FormattingKeys.includes(key as keyof FormattingOptions)
      ),
    );
  }

  /**
   * Convert this `IniMap` to a plain object.
   *
   * @returns The object equivalent to this {@code IniMap}
   */
  toObject<T extends object>(): T {
    const obj: T = {} as T;

    for (const { key, val } of this.#global.values()) {
      Object.defineProperty(obj, key, {
        value: val,
        writable: true,
        enumerable: true,
        configurable: true,
      });
    }
    for (const { sec, map } of this.#sections.values()) {
      const section: IniSection = {};
      Object.defineProperty(obj, sec, {
        value: section,
        writable: true,
        enumerable: true,
        configurable: true,
      });
      for (const { key, val } of map.values()) {
        Object.defineProperty(section, key, {
          value: val,
          writable: true,
          enumerable: true,
          configurable: true,
        });
      }
    }

    return obj;
  }

  /**
<<<<<<< HEAD
=======
   * Convert this `IniMap` to an INI string.
   *
   * @param replacer The replacer
   * @returns Ini string
   */
  toString(replacer?: ReplacerFunction): string {
    replacer ??= (_key, value, _section) => `${value}`;

    const pretty = this.#formatting?.pretty ?? false;
    const assignment = pretty ? ` ${ASSIGNMENT_MARK} ` : ASSIGNMENT_MARK;
    const lines = this.#lines;

    return lines.map((line) => {
      switch (line.type) {
        case "comment":
          return line.val;
        case "section":
          return `[${line.sec}]`;
        case "value":
          return line.key + assignment +
            replacer(line.key, line.val, line.sec);
      }
    }).join(this.#formatting?.lineBreak ?? "\n");
  }

  /**
>>>>>>> bf393b76
   * Parse an INI string in this `IniMap`.
   *
   * @param text The text to parse
   * @param reviver The reviver function
   * @returns This {@code IniMap} object
   */
  parse(text: string, reviver?: ReviverFunction): this {
    if (typeof text !== "string") {
      throw new SyntaxError(`Unexpected token ${text} in INI at line 0`);
    }

    reviver ??= (_key, value, _section) => {
      if (!isNaN(+value) && !value.includes('"')) return +value;
      if (value === "null") return null;
      if (value === "true" || value === "false") return value === "true";
      return trimQuotes(value);
    };

    let lineNumber = 1;
    let currentSection: LineSection | undefined;

    for (const line of this.#readTextLines(text)) {
      const trimmed = line.trim();
      if (isComment(trimmed)) {
        this.#lines.push({
          type: "comment",
          num: lineNumber,
          val: trimmed,
        });
      } else if (isSection(trimmed, lineNumber)) {
        const sec = trimmed.substring(1, trimmed.length - 1);

        if (!NON_WHITESPACE_REGEXP.test(sec)) {
          throw new SyntaxError(
            `Unexpected empty section name at line ${lineNumber}`,
          );
        }

        currentSection = {
          type: "section",
          num: lineNumber,
          sec,
          map: new Map<string, LineValue>(),
          end: lineNumber,
        };
        this.#lines.push(currentSection);
        this.#sections.set(currentSection.sec, currentSection);
      } else {
        const assignmentPos = trimmed.indexOf(ASSIGNMENT_MARK);

        if (assignmentPos === -1) {
          throw new SyntaxError(
            `Unexpected token ${trimmed[0]} in INI at line ${lineNumber}`,
          );
        }
        if (assignmentPos === 0) {
          throw new SyntaxError(
            `Unexpected empty key name at line ${lineNumber}`,
          );
        }

        const leftHand = trimmed.substring(0, assignmentPos);
        const rightHand = trimmed.substring(assignmentPos + 1);

        if (this.#formatting.pretty === undefined) {
          this.#formatting.pretty = leftHand.endsWith(" ") &&
            rightHand.startsWith(" ");
        }

        const key = leftHand.trim();
        const value = rightHand.trim();

        if (currentSection) {
          const lineValue: LineValue = {
            type: "value",
            num: lineNumber,
            sec: currentSection.sec,
            key,
            val: reviver(key, value, currentSection.sec),
          };
          currentSection.map.set(key, lineValue);
          this.#lines.push(lineValue);
          currentSection.end = lineNumber;
        } else {
          const lineValue: LineValue = {
            type: "value",
            num: lineNumber,
            key,
            val: reviver(key, value),
          };
          this.#global.set(key, lineValue);
          this.#lines.push(lineValue);
        }
      }

      lineNumber += 1;
    }

    return this;
  }

  /**
   * Create an `IniMap` from an INI string.
   *
   * @param input The input string
   * @param options The options to use
   * @returns The parsed {@code IniMap}
   */
  static from(
    input: string,
    options?: ParseOptions & FormattingOptions,
  ): IniMap;
  /**
   * Create an `IniMap` from a plain object.
   *
   * @param input The input string
   * @param formatting The options to use
   * @returns The parsed {@code IniMap}
   */
  static from(input: object, formatting?: FormattingOptions): IniMap;
  static from(
    input: string | object,
    formatting?: ParseOptions & FormattingOptions,
  ): IniMap {
    const ini = new IniMap(formatting);
    if (typeof input === "object" && input !== null) {
      const isRecord = (val: unknown): val is IniSection =>
        typeof val === "object" && val !== null;
      const sort = (
        [_a, valA]: [string, unknown],
        [_b, valB]: [string, unknown],
      ) => {
        if (isRecord(valA)) return 1;
        if (isRecord(valB)) return -1;
        return 0;
      };

      for (const [key, val] of Object.entries(input).sort(sort)) {
        if (isRecord(val)) {
          for (const [sectionKey, sectionValue] of Object.entries(val)) {
            ini.set(key, sectionKey, sectionValue);
          }
        } else {
          ini.set(key, val);
        }
      }
    } else {
      ini.parse(input, formatting?.reviver);
    }
    return ini;
  }
}

/** Detect supported comment styles. */
function isComment(input: string): boolean {
  return input === "" ||
    input.startsWith("#") ||
    input.startsWith(";") ||
    input.startsWith("//");
}

/** Detect a section start. */
function isSection(input: string, lineNumber: number): boolean {
  if (input.startsWith("[")) {
    if (input.endsWith("]")) {
      return true;
    }
    throw new SyntaxError(
      `Unexpected end of INI section at line ${lineNumber}`,
    );
  }
  return false;
}

type LineOp = typeof LineOp[keyof typeof LineOp];
const LineOp = {
  Del: -1,
  Add: 1,
} as const;
const DummyFormatting: Required<FormattingOptions> = {
  lineBreak: "\n",
  pretty: false,
};
const FormattingKeys = Object.keys(
  DummyFormatting,
) as (keyof FormattingOptions)[];

interface LineComment {
  type: "comment";
  num: number;
  val: string;
}

interface LineSection {
  type: "section";
  num: number;
  sec: string;
  map: Map<string, LineValue>;
  end: number;
}

interface LineValue {
  type: "value";
  num: number;
  sec?: string;
  key: string;
  val: unknown;
}

type Line = LineComment | LineSection | LineValue;<|MERGE_RESOLUTION|>--- conflicted
+++ resolved
@@ -274,35 +274,6 @@
   }
 
   /**
-<<<<<<< HEAD
-=======
-   * Convert this `IniMap` to an INI string.
-   *
-   * @param replacer The replacer
-   * @returns Ini string
-   */
-  toString(replacer?: ReplacerFunction): string {
-    replacer ??= (_key, value, _section) => `${value}`;
-
-    const pretty = this.#formatting?.pretty ?? false;
-    const assignment = pretty ? ` ${ASSIGNMENT_MARK} ` : ASSIGNMENT_MARK;
-    const lines = this.#lines;
-
-    return lines.map((line) => {
-      switch (line.type) {
-        case "comment":
-          return line.val;
-        case "section":
-          return `[${line.sec}]`;
-        case "value":
-          return line.key + assignment +
-            replacer(line.key, line.val, line.sec);
-      }
-    }).join(this.#formatting?.lineBreak ?? "\n");
-  }
-
-  /**
->>>>>>> bf393b76
    * Parse an INI string in this `IniMap`.
    *
    * @param text The text to parse
