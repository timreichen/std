// Copyright 2018-2025 the Deno authors. MIT license.
// @ts-nocheck Deno.lint namespace does not pass type checking in Deno 1.x

import { assertEquals } from "@std/assert/equals";
import lintPlugin from "./lint_plugin.ts";

function assertLintPluginDiagnostics(
  source: string,
  // Note: if empty, means no lint errors
  expectedDiagnostics: Deno.lint.Diagnostic[],
) {
  const actualDiagnostics = Deno.lint.runPlugin(
    lintPlugin,
    "main.ts", // Dummy filename, file doesn't need to exist.
    source,
  );
  assertEquals(actualDiagnostics, expectedDiagnostics);
}

Deno.test("deno-style-guide/prefer-private-field", {
  ignore: !Deno.version.deno.startsWith("2"),
}, () => {
  // Good
  assertLintPluginDiagnostics(
    `
class MyClass {
  #foo = 1;
  #bar() {}
}
    `,
    [],
  );

  // Bad
  assertLintPluginDiagnostics(
    `
class MyClass {
  private foo = 1;
  private bar() {}
}`,
    [{
      id: "deno-style-guide/prefer-private-field",
      fix: [],
      range: [19, 35],
      message: "Property uses `private` keyword",
      hint:
        "Use private field (`#`) instead of the `private` keyword. E.g. Use `#foo` instead of `private foo`.",
    }, {
      id: "deno-style-guide/prefer-private-field",
      range: [38, 54],
      fix: [],
      message: "Method uses `private` keyword",
      hint:
        "Use private field (`#`) instead of the `private` keyword. E.g. Use `#foo()` instead of `private foo()`.",
    }],
  );
});

<<<<<<< HEAD
Deno.test("deno-style-guide/exported-function-args-maximum", {
  ignore: !Deno.version.deno.startsWith("2"),
}, () => {
=======
Deno.test("deno-style-guide/no-top-level-arrow-syntax", {
  ignore: !Deno.version.deno.startsWith("2"),
}, () => {
  // Bad
  assertLintPluginDiagnostics(
    `
const foo = () => "bar";
export const bar = () => "foo";
    `,
    [
      {
        id: "deno-style-guide/no-top-level-arrow-syntax",
        range: [13, 24],
        fix: [],
        message: "Top-level functions should not use arrow syntax",
        hint:
          "Use function declaration instead of arrow function. E.g. Use `function foo() {}` instead of `const foo = () => {}`.",
      },
      {
        id: "deno-style-guide/no-top-level-arrow-syntax",
        range: [45, 56],
        fix: [],
        message: "Top-level functions should not use arrow syntax",
        hint:
          "Use function declaration instead of arrow function. E.g. Use `function foo() {}` instead of `const foo = () => {}`.",
      },
    ],
  );

>>>>>>> 390845e7
  // Good
  assertLintPluginDiagnostics(
    `
function foo() {
<<<<<<< HEAD
}
function foo(bar: unknown) {
}
function foo(bar: unknown, baz: unknown) {
}
function foo(bar: unknown, baz: unknown, options: Record<string, unknown>) {
}
function foo(bar: unknown, baz: unknown, bat: unknown, bay: unknown) {
}
export function foo() {
}
export function foo(bar: unknown) {
}
export function foo(bar: unknown, baz: unknown) {
}
export function foo(bar: unknown, baz: unknown, options: Record<string, unknown>) {
}
=======
  const bar = () => "baz";

  return "bar";
}`,
    [],
  );
});

Deno.test("deno-style-guide/no-external-code", {
  ignore: !Deno.version.deno.startsWith("2"),
}, () => {
  // Good
  assertLintPluginDiagnostics('import { walk } from "@std/fs/walk";', []);

  // Bad
  assertLintPluginDiagnostics(
    `
import { bad } from "https://deno.land/malicious-muffin/bad.ts";
import { bad } from "jsr:@malicious-muffin/bad";
    `,
    [{
      id: "deno-style-guide/no-external-code",
      fix: [],
      range: [1, 65],
      message: "External imports are not allowed outside of tools",
      hint:
        'Use code from within `@std` instead of external code. E.g. Use `import { foo } from "@std/foo"` instead of `import { foo } from "https://deno.land/x/foo/mod.ts"`.',
    }, {
      id: "deno-style-guide/no-external-code",
      fix: [],
      range: [66, 114],
      message: "External imports are not allowed outside of tools",
      hint:
        'Use code from within `@std` instead of external code. E.g. Use `import { foo } from "@std/foo"` instead of `import { foo } from "https://deno.land/x/foo/mod.ts"`.',
    }],
  );
});

Deno.test("deno-style-guide/naming-convention", {
  ignore: !Deno.version.deno.startsWith("2"),
}, () => {
  // Good
  assertLintPluginDiagnostics(
    `
const CONSTANT_NAME = "foo";
const constName = "foo";
let letName = "foo";
var varName = "foo";

// trailing underscore is allowed for avoiding conflicts
const Date_ = Date;

// trailing capital letter is allowed in PascalCase
type FooX = string;

const objectName = {
  methodName() {
  },
  get getName() {
  },
  set setName(value) {
  }
};
function functionName() {
}
class ClassName {}
const ClassName2 = class {};

type TypeName = unknown;
interface InterfaceName {};
enum EnumName {
  foo = "bar",
}

>>>>>>> 390845e7
    `,
    [],
  );

  // Bad
  assertLintPluginDiagnostics(
    `
<<<<<<< HEAD
export function foo(bar: unknown, baz: unknown, bat: unknown) {
}
export function foo(bar: unknown, baz: unknown, bat: unknown, options: Record<string, unknown>) {
}
=======
const CONSTANT_name = "foo";

function FunctionName() {
}

function fn() {
  const NESTED_CONSTANT_CASE = "foo";
}

class className {}

type typeName = unknown;

// capital-only acronym name is not PascalCase
// This should be Db, not DB
type DB = {};

interface interfaceName {};
enum enumName {
  foo = "bar",
}


>>>>>>> 390845e7
`,
    [
      {
        fix: [],
<<<<<<< HEAD
        hint:
          "Export functions can have 0-2 required arguments, plus (if necessary) an options object (so max 3 total).",
        id: "deno-style-guide/exported-function-args-maximum",
        message: "Third argument of export function is not an options object.",
        range: [17, 20],
      },
      {
        fix: [],
        hint:
          "Export functions can have 0-2 required arguments, plus (if necessary) an options object (so max 3 total).",
        id: "deno-style-guide/exported-function-args-maximum",
        message: "Exported function has more than three arguments.",
        range: [83, 86],
=======
        hint: undefined,
        id: "deno-style-guide/naming-convention",
        message:
          "Variable name 'CONSTANT_name' is not camelCase, PascalCase, or CONSTANT_CASE.",
        range: [7, 20],
      },
      {
        fix: [{ range: [40, 52], text: "functionName" }],
        hint: undefined,
        id: "deno-style-guide/naming-convention",
        message: "Function name 'FunctionName' is not camelCase.",
        range: [40, 52],
      },
      {
        fix: [{ range: [123, 132], text: "ClassName" }],
        hint: undefined,
        id: "deno-style-guide/naming-convention",
        message: "Class name 'className' is not PascalCase.",
        range: [123, 132],
      },
      {
        fix: [{ range: [142, 150], text: "TypeName" }],
        hint: undefined,
        id: "deno-style-guide/naming-convention",
        message: "Type name 'typeName' is not PascalCase.",
        range: [142, 150],
      },
      {
        fix: [{ range: [244, 246], text: "Db" }],
        hint: undefined,
        id: "deno-style-guide/naming-convention",
        message: "Type name 'DB' is not PascalCase.",
        range: [244, 246],
      },
      {
        fix: [{ range: [264, 277], text: "InterfaceName" }],
        hint: undefined,
        id: "deno-style-guide/naming-convention",
        message: "Interface name 'interfaceName' is not PascalCase.",
        range: [264, 277],
>>>>>>> 390845e7
      },
    ],
  );
});<|MERGE_RESOLUTION|>--- conflicted
+++ resolved
@@ -56,11 +56,6 @@
   );
 });
 
-<<<<<<< HEAD
-Deno.test("deno-style-guide/exported-function-args-maximum", {
-  ignore: !Deno.version.deno.startsWith("2"),
-}, () => {
-=======
 Deno.test("deno-style-guide/no-top-level-arrow-syntax", {
   ignore: !Deno.version.deno.startsWith("2"),
 }, () => {
@@ -90,30 +85,10 @@
     ],
   );
 
->>>>>>> 390845e7
   // Good
   assertLintPluginDiagnostics(
     `
 function foo() {
-<<<<<<< HEAD
-}
-function foo(bar: unknown) {
-}
-function foo(bar: unknown, baz: unknown) {
-}
-function foo(bar: unknown, baz: unknown, options: Record<string, unknown>) {
-}
-function foo(bar: unknown, baz: unknown, bat: unknown, bay: unknown) {
-}
-export function foo() {
-}
-export function foo(bar: unknown) {
-}
-export function foo(bar: unknown, baz: unknown) {
-}
-export function foo(bar: unknown, baz: unknown, options: Record<string, unknown>) {
-}
-=======
   const bar = () => "baz";
 
   return "bar";
@@ -188,7 +163,6 @@
   foo = "bar",
 }
 
->>>>>>> 390845e7
     `,
     [],
   );
@@ -196,12 +170,6 @@
   // Bad
   assertLintPluginDiagnostics(
     `
-<<<<<<< HEAD
-export function foo(bar: unknown, baz: unknown, bat: unknown) {
-}
-export function foo(bar: unknown, baz: unknown, bat: unknown, options: Record<string, unknown>) {
-}
-=======
 const CONSTANT_name = "foo";
 
 function FunctionName() {
@@ -225,12 +193,94 @@
 }
 
 
->>>>>>> 390845e7
 `,
     [
       {
         fix: [],
-<<<<<<< HEAD
+        hint: undefined,
+        id: "deno-style-guide/naming-convention",
+        message:
+          "Variable name 'CONSTANT_name' is not camelCase, PascalCase, or CONSTANT_CASE.",
+        range: [7, 20],
+      },
+      {
+        fix: [{ range: [40, 52], text: "functionName" }],
+        hint: undefined,
+        id: "deno-style-guide/naming-convention",
+        message: "Function name 'FunctionName' is not camelCase.",
+        range: [40, 52],
+      },
+      {
+        fix: [{ range: [123, 132], text: "ClassName" }],
+        hint: undefined,
+        id: "deno-style-guide/naming-convention",
+        message: "Class name 'className' is not PascalCase.",
+        range: [123, 132],
+      },
+      {
+        fix: [{ range: [142, 150], text: "TypeName" }],
+        hint: undefined,
+        id: "deno-style-guide/naming-convention",
+        message: "Type name 'typeName' is not PascalCase.",
+        range: [142, 150],
+      },
+      {
+        fix: [{ range: [244, 246], text: "Db" }],
+        hint: undefined,
+        id: "deno-style-guide/naming-convention",
+        message: "Type name 'DB' is not PascalCase.",
+        range: [244, 246],
+      },
+      {
+        fix: [{ range: [264, 277], text: "InterfaceName" }],
+        hint: undefined,
+        id: "deno-style-guide/naming-convention",
+        message: "Interface name 'interfaceName' is not PascalCase.",
+        range: [264, 277],
+      },
+    ],
+  );
+});
+
+Deno.test("deno-style-guide/exported-function-args-maximum", {
+  ignore: !Deno.version.deno.startsWith("2"),
+}, () => {
+  // Good
+  assertLintPluginDiagnostics(
+    `
+function foo() {
+}
+function foo(bar: unknown) {
+}
+function foo(bar: unknown, baz: unknown) {
+}
+function foo(bar: unknown, baz: unknown, options: Record<string, unknown>) {
+}
+function foo(bar: unknown, baz: unknown, bat: unknown, bay: unknown) {
+}
+export function foo() {
+}
+export function foo(bar: unknown) {
+}
+export function foo(bar: unknown, baz: unknown) {
+}
+export function foo(bar: unknown, baz: unknown, options: Record<string, unknown>) {
+}
+    `,
+    [],
+  );
+
+  // Bad
+  assertLintPluginDiagnostics(
+    `
+export function foo(bar: unknown, baz: unknown, bat: unknown) {
+}
+export function foo(bar: unknown, baz: unknown, bat: unknown, options: Record<string, unknown>) {
+}
+`,
+    [
+      {
+        fix: [],
         hint:
           "Export functions can have 0-2 required arguments, plus (if necessary) an options object (so max 3 total).",
         id: "deno-style-guide/exported-function-args-maximum",
@@ -244,48 +294,6 @@
         id: "deno-style-guide/exported-function-args-maximum",
         message: "Exported function has more than three arguments.",
         range: [83, 86],
-=======
-        hint: undefined,
-        id: "deno-style-guide/naming-convention",
-        message:
-          "Variable name 'CONSTANT_name' is not camelCase, PascalCase, or CONSTANT_CASE.",
-        range: [7, 20],
-      },
-      {
-        fix: [{ range: [40, 52], text: "functionName" }],
-        hint: undefined,
-        id: "deno-style-guide/naming-convention",
-        message: "Function name 'FunctionName' is not camelCase.",
-        range: [40, 52],
-      },
-      {
-        fix: [{ range: [123, 132], text: "ClassName" }],
-        hint: undefined,
-        id: "deno-style-guide/naming-convention",
-        message: "Class name 'className' is not PascalCase.",
-        range: [123, 132],
-      },
-      {
-        fix: [{ range: [142, 150], text: "TypeName" }],
-        hint: undefined,
-        id: "deno-style-guide/naming-convention",
-        message: "Type name 'typeName' is not PascalCase.",
-        range: [142, 150],
-      },
-      {
-        fix: [{ range: [244, 246], text: "Db" }],
-        hint: undefined,
-        id: "deno-style-guide/naming-convention",
-        message: "Type name 'DB' is not PascalCase.",
-        range: [244, 246],
-      },
-      {
-        fix: [{ range: [264, 277], text: "InterfaceName" }],
-        hint: undefined,
-        id: "deno-style-guide/naming-convention",
-        message: "Interface name 'interfaceName' is not PascalCase.",
-        range: [264, 277],
->>>>>>> 390845e7
       },
     ],
   );
