--- conflicted
+++ resolved
@@ -56,28 +56,6 @@
   );
 });
 
-<<<<<<< HEAD
-Deno.test("deno-style-guide/error-message", {
-  ignore: !Deno.version.deno.startsWith("2"),
-}, () => {
-  // Good
-  assertLintPluginDiagnostics(
-    `
-new Error("Cannot parse input");
-new Error("Cannot parse input x");
-new Error('Cannot parse input "hello, world"');
-new Error("Cannot parse input x: value is empty");
-
-// ignored
-const classes = { Error: Error }
-new classes.Error();
-new Class("Cannot parse input");
-new Error(message);
-new WrongParamTypeForAnError(true);
-    `,
-    [],
-  );
-=======
 Deno.test("deno-style-guide/no-top-level-arrow-syntax", {
   ignore: !Deno.version.deno.startsWith("2"),
 }, () => {
@@ -124,52 +102,10 @@
 }, () => {
   // Good
   assertLintPluginDiagnostics('import { walk } from "@std/fs/walk";', []);
->>>>>>> 390845e7
-
-  // Bad
-  assertLintPluginDiagnostics(
-    `
-<<<<<<< HEAD
-new Error("cannot parse input");
-new TypeError("Cannot parse input.");
-new SyntaxError("Invalid input x");
-new RangeError("Cannot parse input x. value is empty")
-new CustomError("Can't parse input");
-
-    `,
-    [
-      {
-        fix: [{ range: [11, 31], text: '"Cannot parse input"' }],
-        hint:
-          "Capitalize the error message. See https://docs.deno.com/runtime/contributing/style_guide/#error-messages for more details.",
-        id: "deno-style-guide/error-message",
-        message: "Error message starts with a lowercase.",
-        range: [11, 31],
-      },
-      {
-        fix: [{ range: [48, 69], text: '"Cannot parse input"' }],
-        hint:
-          "Remove the period at the end of the error message. See https://docs.deno.com/runtime/contributing/style_guide/#error-messages for more details.",
-        id: "deno-style-guide/error-message",
-        message: "Error message ends with a period.",
-        range: [48, 69],
-      },
-      {
-        fix: [],
-        hint:
-          "Remove periods in error message and use a colon for addition information. See https://docs.deno.com/runtime/contributing/style_guide/#error-messages for more details.",
-        id: "deno-style-guide/error-message",
-        message: "Error message contains periods.",
-        range: [123, 161],
-      },
-      {
-        fix: [],
-        hint:
-          "Use the full form in error message. See https://docs.deno.com/runtime/contributing/style_guide/#error-messages for more details.",
-        id: "deno-style-guide/error-message",
-        message: "Error message uses contractions.",
-        range: [179, 198],
-=======
+
+  // Bad
+  assertLintPluginDiagnostics(
+    `
 import { bad } from "https://deno.land/malicious-muffin/bad.ts";
 import { bad } from "jsr:@malicious-muffin/bad";
     `,
@@ -301,8 +237,75 @@
         id: "deno-style-guide/naming-convention",
         message: "Interface name 'interfaceName' is not PascalCase.",
         range: [264, 277],
->>>>>>> 390845e7
       },
     ],
   );
+});
+
+Deno.test("deno-style-guide/error-message", {
+  ignore: !Deno.version.deno.startsWith("2"),
+}, () => {
+  // Good
+  assertLintPluginDiagnostics(
+    `
+new Error("Cannot parse input");
+new Error("Cannot parse input x");
+new Error('Cannot parse input "hello, world"');
+new Error("Cannot parse input x: value is empty");
+
+// ignored
+const classes = { Error: Error }
+new classes.Error();
+new Class("Cannot parse input");
+new Error(message);
+new WrongParamTypeForAnError(true);
+    `,
+    [],
+  );
+
+  // Bad
+  assertLintPluginDiagnostics(
+    `
+new Error("cannot parse input");
+new TypeError("Cannot parse input.");
+new SyntaxError("Invalid input x");
+new RangeError("Cannot parse input x. value is empty")
+new CustomError("Can't parse input");
+
+    `,
+    [
+      {
+        fix: [{ range: [11, 31], text: '"Cannot parse input"' }],
+        hint:
+          "Capitalize the error message. See https://docs.deno.com/runtime/contributing/style_guide/#error-messages for more details.",
+        id: "deno-style-guide/error-message",
+        message: "Error message starts with a lowercase.",
+        range: [11, 31],
+      },
+      {
+        fix: [{ range: [48, 69], text: '"Cannot parse input"' }],
+        hint:
+          "Remove the period at the end of the error message. See https://docs.deno.com/runtime/contributing/style_guide/#error-messages for more details.",
+        id: "deno-style-guide/error-message",
+        message: "Error message ends with a period.",
+        range: [48, 69],
+      },
+      {
+        fix: [],
+        hint:
+          "Remove periods in error message and use a colon for addition information. See https://docs.deno.com/runtime/contributing/style_guide/#error-messages for more details.",
+        id: "deno-style-guide/error-message",
+        message: "Error message contains periods.",
+        range: [123, 161],
+      },
+      {
+        fix: [],
+        hint:
+          "Use the full form in error message. See https://docs.deno.com/runtime/contributing/style_guide/#error-messages for more details.",
+        id: "deno-style-guide/error-message",
+        message: "Error message uses contractions.",
+        range: [179, 198],
+      },
+    ],
+  );
 });